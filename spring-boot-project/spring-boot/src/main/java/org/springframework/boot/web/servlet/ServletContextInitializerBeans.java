/*
 * Copyright 2012-2019 the original author or authors.
 *
 * Licensed under the Apache License, Version 2.0 (the "License");
 * you may not use this file except in compliance with the License.
 * You may obtain a copy of the License at
 *
 *      https://www.apache.org/licenses/LICENSE-2.0
 *
 * Unless required by applicable law or agreed to in writing, software
 * distributed under the License is distributed on an "AS IS" BASIS,
 * WITHOUT WARRANTIES OR CONDITIONS OF ANY KIND, either express or implied.
 * See the License for the specific language governing permissions and
 * limitations under the License.
 */

package org.springframework.boot.web.servlet;

import java.util.AbstractCollection;
import java.util.ArrayList;
import java.util.Arrays;
import java.util.Collections;
import java.util.EventListener;
import java.util.HashSet;
import java.util.Iterator;
import java.util.LinkedHashMap;
import java.util.List;
import java.util.Map;
import java.util.Map.Entry;
import java.util.Set;
import java.util.stream.Collectors;

import javax.servlet.Filter;
import javax.servlet.MultipartConfigElement;
import javax.servlet.Servlet;

import org.apache.commons.logging.Log;
import org.apache.commons.logging.LogFactory;

import org.springframework.aop.scope.ScopedProxyUtils;
import org.springframework.beans.factory.ListableBeanFactory;
import org.springframework.beans.factory.support.BeanDefinitionRegistry;
import org.springframework.core.annotation.AnnotationAwareOrderComparator;
import org.springframework.util.LinkedMultiValueMap;
import org.springframework.util.MultiValueMap;

/**
 * A collection {@link ServletContextInitializer}s obtained from a
 * {@link ListableBeanFactory}. Includes all {@link ServletContextInitializer} beans and
 * also adapts {@link Servlet}, {@link Filter} and certain {@link EventListener} beans.
 * <p>
 * Items are sorted so that adapted beans are top ({@link Servlet}, {@link Filter} then
 * {@link EventListener}) and direct {@link ServletContextInitializer} beans are at the
 * end. Further sorting is applied within these groups using the
 * {@link AnnotationAwareOrderComparator}.
 *
 * @author Dave Syer
 * @author Phillip Webb
 * @author Brian Clozel
 * @since 1.4.0
 */
public class ServletContextInitializerBeans extends AbstractCollection<ServletContextInitializer> {

	private static final String DISPATCHER_SERVLET_NAME = "dispatcherServlet";

	private static final Log logger = LogFactory.getLog(ServletContextInitializerBeans.class);

	/**
	 * Seen bean instances or bean names.
	 */
	private final Set<Object> seen = new HashSet<>();

	private final MultiValueMap<Class<?>, ServletContextInitializer> initializers;

	private final List<Class<? extends ServletContextInitializer>> initializerTypes;

	private List<ServletContextInitializer> sortedList;

	@SafeVarargs
	public ServletContextInitializerBeans(ListableBeanFactory beanFactory,
			Class<? extends ServletContextInitializer>... initializerTypes) {
		this.initializers = new LinkedMultiValueMap<>();
		this.initializerTypes = (initializerTypes.length != 0)
				? Arrays.asList(initializerTypes)
				: Collections.singletonList(ServletContextInitializer.class);
		addServletContextInitializerBeans(beanFactory);
		addAdaptableBeans(beanFactory);
		List<ServletContextInitializer> sortedInitializers = this.initializers.values().stream()
				.flatMap((value) -> value.stream().sorted(AnnotationAwareOrderComparator.INSTANCE))
				.collect(Collectors.toList());
		this.sortedList = Collections.unmodifiableList(sortedInitializers);
		logMappings(this.initializers);
	}

	private void addServletContextInitializerBeans(ListableBeanFactory beanFactory) {
<<<<<<< HEAD
		for (Class<? extends ServletContextInitializer> initializerType : this.initializerTypes) {
			for (Entry<String, ? extends ServletContextInitializer> initializerBean : getOrderedBeansOfType(
					beanFactory, initializerType)) {
				addServletContextInitializerBean(initializerBean.getKey(),
						initializerBean.getValue(), beanFactory);
			}
=======
		for (Entry<String, ServletContextInitializer> initializerBean : getOrderedBeansOfType(beanFactory,
				ServletContextInitializer.class)) {
			addServletContextInitializerBean(initializerBean.getKey(), initializerBean.getValue(), beanFactory);
>>>>>>> c6c139d9
		}
	}

	private void addServletContextInitializerBean(String beanName, ServletContextInitializer initializer,
			ListableBeanFactory beanFactory) {
		if (initializer instanceof ServletRegistrationBean) {
			Servlet source = ((ServletRegistrationBean<?>) initializer).getServlet();
			addServletContextInitializerBean(Servlet.class, beanName, initializer, beanFactory, source);
		}
		else if (initializer instanceof FilterRegistrationBean) {
			Filter source = ((FilterRegistrationBean<?>) initializer).getFilter();
			addServletContextInitializerBean(Filter.class, beanName, initializer, beanFactory, source);
		}
		else if (initializer instanceof DelegatingFilterProxyRegistrationBean) {
			String source = ((DelegatingFilterProxyRegistrationBean) initializer).getTargetBeanName();
			addServletContextInitializerBean(Filter.class, beanName, initializer, beanFactory, source);
		}
		else if (initializer instanceof ServletListenerRegistrationBean) {
			EventListener source = ((ServletListenerRegistrationBean<?>) initializer).getListener();
			addServletContextInitializerBean(EventListener.class, beanName, initializer, beanFactory, source);
		}
		else {
			addServletContextInitializerBean(ServletContextInitializer.class, beanName, initializer, beanFactory,
					initializer);
		}
	}

	private void addServletContextInitializerBean(Class<?> type, String beanName, ServletContextInitializer initializer,
			ListableBeanFactory beanFactory, Object source) {
		this.initializers.add(type, initializer);
		if (source != null) {
			// Mark the underlying source as seen in case it wraps an existing bean
			this.seen.add(source);
		}
		if (logger.isTraceEnabled()) {
			String resourceDescription = getResourceDescription(beanName, beanFactory);
			int order = getOrder(initializer);
<<<<<<< HEAD
			logger.trace("Added existing " + type.getSimpleName() + " initializer bean '"
					+ beanName + "'; order=" + order + ", resource="
					+ resourceDescription);
=======
			ServletContextInitializerBeans.logger.debug("Added existing " + type.getSimpleName() + " initializer bean '"
					+ beanName + "'; order=" + order + ", resource=" + resourceDescription);
>>>>>>> c6c139d9
		}
	}

	private String getResourceDescription(String beanName, ListableBeanFactory beanFactory) {
		if (beanFactory instanceof BeanDefinitionRegistry) {
			BeanDefinitionRegistry registry = (BeanDefinitionRegistry) beanFactory;
			return registry.getBeanDefinition(beanName).getResourceDescription();
		}
		return "unknown";
	}

	@SuppressWarnings("unchecked")
	protected void addAdaptableBeans(ListableBeanFactory beanFactory) {
		MultipartConfigElement multipartConfig = getMultipartConfig(beanFactory);
		addAsRegistrationBean(beanFactory, Servlet.class, new ServletRegistrationBeanAdapter(multipartConfig));
		addAsRegistrationBean(beanFactory, Filter.class, new FilterRegistrationBeanAdapter());
		for (Class<?> listenerType : ServletListenerRegistrationBean.getSupportedTypes()) {
			addAsRegistrationBean(beanFactory, EventListener.class, (Class<EventListener>) listenerType,
					new ServletListenerRegistrationBeanAdapter());
		}
	}

	private MultipartConfigElement getMultipartConfig(ListableBeanFactory beanFactory) {
		List<Entry<String, MultipartConfigElement>> beans = getOrderedBeansOfType(beanFactory,
				MultipartConfigElement.class);
		return beans.isEmpty() ? null : beans.get(0).getValue();
	}

	protected <T> void addAsRegistrationBean(ListableBeanFactory beanFactory,
			Class<T> type, RegistrationBeanAdapter<T> adapter) {
		addAsRegistrationBean(beanFactory, type, type, adapter);
	}

<<<<<<< HEAD
	private <T, B extends T> void addAsRegistrationBean(ListableBeanFactory beanFactory,
			Class<T> type, Class<B> beanType, RegistrationBeanAdapter<T> adapter) {
		List<Map.Entry<String, B>> entries = getOrderedBeansOfType(beanFactory, beanType,
				this.seen);
		for (Entry<String, B> entry : entries) {
			String beanName = entry.getKey();
			B bean = entry.getValue();
			if (this.seen.add(bean)) {
				// One that we haven't already seen
				RegistrationBean registration = adapter.createRegistrationBean(beanName,
						bean, entries.size());
				int order = getOrder(bean);
				registration.setOrder(order);
				this.initializers.add(type, registration);
				if (logger.isTraceEnabled()) {
					logger.trace(
							"Created " + type.getSimpleName() + " initializer for bean '"
									+ beanName + "'; order=" + order + ", resource="
									+ getResourceDescription(beanName, beanFactory));
=======
	private <T, B extends T> void addAsRegistrationBean(ListableBeanFactory beanFactory, Class<T> type,
			Class<B> beanType, RegistrationBeanAdapter<T> adapter) {
		List<Map.Entry<String, B>> beans = getOrderedBeansOfType(beanFactory, beanType, this.seen);
		for (Entry<String, B> bean : beans) {
			if (this.seen.add(bean.getValue())) {
				int order = getOrder(bean.getValue());
				String beanName = bean.getKey();
				// One that we haven't already seen
				RegistrationBean registration = adapter.createRegistrationBean(beanName, bean.getValue(), beans.size());
				registration.setOrder(order);
				this.initializers.add(type, registration);
				if (ServletContextInitializerBeans.logger.isDebugEnabled()) {
					ServletContextInitializerBeans.logger.debug(
							"Created " + type.getSimpleName() + " initializer for bean '" + beanName + "'; order="
									+ order + ", resource=" + getResourceDescription(beanName, beanFactory));
>>>>>>> c6c139d9
				}
			}
		}
	}

	private int getOrder(Object value) {
		return new AnnotationAwareOrderComparator() {
			@Override
			public int getOrder(Object obj) {
				return super.getOrder(obj);
			}
		}.getOrder(value);
	}

	private <T> List<Entry<String, T>> getOrderedBeansOfType(ListableBeanFactory beanFactory, Class<T> type) {
		return getOrderedBeansOfType(beanFactory, type, Collections.emptySet());
	}

<<<<<<< HEAD
	private <T> List<Entry<String, T>> getOrderedBeansOfType(
			ListableBeanFactory beanFactory, Class<T> type, Set<?> excludes) {
=======
	private <T> List<Entry<String, T>> getOrderedBeansOfType(ListableBeanFactory beanFactory, Class<T> type,
			Set<?> excludes) {
		Comparator<Entry<String, T>> comparator = (o1, o2) -> AnnotationAwareOrderComparator.INSTANCE
				.compare(o1.getValue(), o2.getValue());
>>>>>>> c6c139d9
		String[] names = beanFactory.getBeanNamesForType(type, true, false);
		Map<String, T> map = new LinkedHashMap<>();
		for (String name : names) {
			if (!excludes.contains(name) && !ScopedProxyUtils.isScopedTarget(name)) {
				T bean = beanFactory.getBean(name, type);
				if (!excludes.contains(bean)) {
					map.put(name, bean);
				}
			}
		}
		List<Entry<String, T>> beans = new ArrayList<>();
		beans.addAll(map.entrySet());
		beans.sort((o1, o2) -> AnnotationAwareOrderComparator.INSTANCE
				.compare(o1.getValue(), o2.getValue()));
		return beans;
	}

	private void logMappings(
			MultiValueMap<Class<?>, ServletContextInitializer> initializers) {
		if (logger.isDebugEnabled()) {
			logMappings("filters", initializers, Filter.class,
					FilterRegistrationBean.class);
			logMappings("servlets", initializers, Servlet.class,
					ServletRegistrationBean.class);
		}
	}

	private void logMappings(String name,
			MultiValueMap<Class<?>, ServletContextInitializer> initializers,
			Class<?> type, Class<? extends RegistrationBean> registrationType) {
		List<ServletContextInitializer> registrations = new ArrayList<>();
		registrations.addAll(
				initializers.getOrDefault(registrationType, Collections.emptyList()));
		registrations.addAll(initializers.getOrDefault(type, Collections.emptyList()));
		String info = registrations.stream().map(Object::toString)
				.collect(Collectors.joining(", "));
		logger.debug("Mapping " + name + ": " + info);
	}

	@Override
	public Iterator<ServletContextInitializer> iterator() {
		return this.sortedList.iterator();
	}

	@Override
	public int size() {
		return this.sortedList.size();
	}

	/**
	 * Adapter to convert a given Bean type into a {@link RegistrationBean} (and hence a
	 * {@link ServletContextInitializer}).
	 *
	 * @param <T> the type of the Bean to adapt
	 */
	@FunctionalInterface
	protected interface RegistrationBeanAdapter<T> {

		RegistrationBean createRegistrationBean(String name, T source, int totalNumberOfSourceBeans);

	}

	/**
	 * {@link RegistrationBeanAdapter} for {@link Servlet} beans.
	 */
	private static class ServletRegistrationBeanAdapter implements RegistrationBeanAdapter<Servlet> {

		private final MultipartConfigElement multipartConfig;

		ServletRegistrationBeanAdapter(MultipartConfigElement multipartConfig) {
			this.multipartConfig = multipartConfig;
		}

		@Override
		public RegistrationBean createRegistrationBean(String name, Servlet source, int totalNumberOfSourceBeans) {
			String url = (totalNumberOfSourceBeans != 1) ? "/" + name + "/" : "/";
			if (name.equals(DISPATCHER_SERVLET_NAME)) {
				url = "/"; // always map the main dispatcherServlet to "/"
			}
			ServletRegistrationBean<Servlet> bean = new ServletRegistrationBean<>(source, url);
			bean.setName(name);
			bean.setMultipartConfig(this.multipartConfig);
			return bean;
		}

	}

	/**
	 * {@link RegistrationBeanAdapter} for {@link Filter} beans.
	 */
	private static class FilterRegistrationBeanAdapter implements RegistrationBeanAdapter<Filter> {

		@Override
		public RegistrationBean createRegistrationBean(String name, Filter source, int totalNumberOfSourceBeans) {
			FilterRegistrationBean<Filter> bean = new FilterRegistrationBean<>(source);
			bean.setName(name);
			return bean;
		}

	}

	/**
	 * {@link RegistrationBeanAdapter} for certain {@link EventListener} beans.
	 */
	private static class ServletListenerRegistrationBeanAdapter implements RegistrationBeanAdapter<EventListener> {

		@Override
		public RegistrationBean createRegistrationBean(String name, EventListener source,
				int totalNumberOfSourceBeans) {
			return new ServletListenerRegistrationBean<>(source);
		}

	}

}<|MERGE_RESOLUTION|>--- conflicted
+++ resolved
@@ -80,8 +80,7 @@
 	public ServletContextInitializerBeans(ListableBeanFactory beanFactory,
 			Class<? extends ServletContextInitializer>... initializerTypes) {
 		this.initializers = new LinkedMultiValueMap<>();
-		this.initializerTypes = (initializerTypes.length != 0)
-				? Arrays.asList(initializerTypes)
+		this.initializerTypes = (initializerTypes.length != 0) ? Arrays.asList(initializerTypes)
 				: Collections.singletonList(ServletContextInitializer.class);
 		addServletContextInitializerBeans(beanFactory);
 		addAdaptableBeans(beanFactory);
@@ -93,18 +92,11 @@
 	}
 
 	private void addServletContextInitializerBeans(ListableBeanFactory beanFactory) {
-<<<<<<< HEAD
 		for (Class<? extends ServletContextInitializer> initializerType : this.initializerTypes) {
-			for (Entry<String, ? extends ServletContextInitializer> initializerBean : getOrderedBeansOfType(
-					beanFactory, initializerType)) {
-				addServletContextInitializerBean(initializerBean.getKey(),
-						initializerBean.getValue(), beanFactory);
-			}
-=======
-		for (Entry<String, ServletContextInitializer> initializerBean : getOrderedBeansOfType(beanFactory,
-				ServletContextInitializer.class)) {
-			addServletContextInitializerBean(initializerBean.getKey(), initializerBean.getValue(), beanFactory);
->>>>>>> c6c139d9
+			for (Entry<String, ? extends ServletContextInitializer> initializerBean : getOrderedBeansOfType(beanFactory,
+					initializerType)) {
+				addServletContextInitializerBean(initializerBean.getKey(), initializerBean.getValue(), beanFactory);
+			}
 		}
 	}
 
@@ -142,14 +134,8 @@
 		if (logger.isTraceEnabled()) {
 			String resourceDescription = getResourceDescription(beanName, beanFactory);
 			int order = getOrder(initializer);
-<<<<<<< HEAD
-			logger.trace("Added existing " + type.getSimpleName() + " initializer bean '"
-					+ beanName + "'; order=" + order + ", resource="
-					+ resourceDescription);
-=======
-			ServletContextInitializerBeans.logger.debug("Added existing " + type.getSimpleName() + " initializer bean '"
-					+ beanName + "'; order=" + order + ", resource=" + resourceDescription);
->>>>>>> c6c139d9
+			logger.trace("Added existing " + type.getSimpleName() + " initializer bean '" + beanName + "'; order="
+					+ order + ", resource=" + resourceDescription);
 		}
 	}
 
@@ -178,48 +164,26 @@
 		return beans.isEmpty() ? null : beans.get(0).getValue();
 	}
 
-	protected <T> void addAsRegistrationBean(ListableBeanFactory beanFactory,
-			Class<T> type, RegistrationBeanAdapter<T> adapter) {
+	protected <T> void addAsRegistrationBean(ListableBeanFactory beanFactory, Class<T> type,
+			RegistrationBeanAdapter<T> adapter) {
 		addAsRegistrationBean(beanFactory, type, type, adapter);
 	}
 
-<<<<<<< HEAD
-	private <T, B extends T> void addAsRegistrationBean(ListableBeanFactory beanFactory,
-			Class<T> type, Class<B> beanType, RegistrationBeanAdapter<T> adapter) {
-		List<Map.Entry<String, B>> entries = getOrderedBeansOfType(beanFactory, beanType,
-				this.seen);
+	private <T, B extends T> void addAsRegistrationBean(ListableBeanFactory beanFactory, Class<T> type,
+			Class<B> beanType, RegistrationBeanAdapter<T> adapter) {
+		List<Map.Entry<String, B>> entries = getOrderedBeansOfType(beanFactory, beanType, this.seen);
 		for (Entry<String, B> entry : entries) {
 			String beanName = entry.getKey();
 			B bean = entry.getValue();
 			if (this.seen.add(bean)) {
 				// One that we haven't already seen
-				RegistrationBean registration = adapter.createRegistrationBean(beanName,
-						bean, entries.size());
+				RegistrationBean registration = adapter.createRegistrationBean(beanName, bean, entries.size());
 				int order = getOrder(bean);
 				registration.setOrder(order);
 				this.initializers.add(type, registration);
 				if (logger.isTraceEnabled()) {
-					logger.trace(
-							"Created " + type.getSimpleName() + " initializer for bean '"
-									+ beanName + "'; order=" + order + ", resource="
-									+ getResourceDescription(beanName, beanFactory));
-=======
-	private <T, B extends T> void addAsRegistrationBean(ListableBeanFactory beanFactory, Class<T> type,
-			Class<B> beanType, RegistrationBeanAdapter<T> adapter) {
-		List<Map.Entry<String, B>> beans = getOrderedBeansOfType(beanFactory, beanType, this.seen);
-		for (Entry<String, B> bean : beans) {
-			if (this.seen.add(bean.getValue())) {
-				int order = getOrder(bean.getValue());
-				String beanName = bean.getKey();
-				// One that we haven't already seen
-				RegistrationBean registration = adapter.createRegistrationBean(beanName, bean.getValue(), beans.size());
-				registration.setOrder(order);
-				this.initializers.add(type, registration);
-				if (ServletContextInitializerBeans.logger.isDebugEnabled()) {
-					ServletContextInitializerBeans.logger.debug(
-							"Created " + type.getSimpleName() + " initializer for bean '" + beanName + "'; order="
-									+ order + ", resource=" + getResourceDescription(beanName, beanFactory));
->>>>>>> c6c139d9
+					logger.trace("Created " + type.getSimpleName() + " initializer for bean '" + beanName + "'; order="
+							+ order + ", resource=" + getResourceDescription(beanName, beanFactory));
 				}
 			}
 		}
@@ -238,15 +202,8 @@
 		return getOrderedBeansOfType(beanFactory, type, Collections.emptySet());
 	}
 
-<<<<<<< HEAD
-	private <T> List<Entry<String, T>> getOrderedBeansOfType(
-			ListableBeanFactory beanFactory, Class<T> type, Set<?> excludes) {
-=======
 	private <T> List<Entry<String, T>> getOrderedBeansOfType(ListableBeanFactory beanFactory, Class<T> type,
 			Set<?> excludes) {
-		Comparator<Entry<String, T>> comparator = (o1, o2) -> AnnotationAwareOrderComparator.INSTANCE
-				.compare(o1.getValue(), o2.getValue());
->>>>>>> c6c139d9
 		String[] names = beanFactory.getBeanNamesForType(type, true, false);
 		Map<String, T> map = new LinkedHashMap<>();
 		for (String name : names) {
@@ -259,30 +216,23 @@
 		}
 		List<Entry<String, T>> beans = new ArrayList<>();
 		beans.addAll(map.entrySet());
-		beans.sort((o1, o2) -> AnnotationAwareOrderComparator.INSTANCE
-				.compare(o1.getValue(), o2.getValue()));
+		beans.sort((o1, o2) -> AnnotationAwareOrderComparator.INSTANCE.compare(o1.getValue(), o2.getValue()));
 		return beans;
 	}
 
-	private void logMappings(
-			MultiValueMap<Class<?>, ServletContextInitializer> initializers) {
+	private void logMappings(MultiValueMap<Class<?>, ServletContextInitializer> initializers) {
 		if (logger.isDebugEnabled()) {
-			logMappings("filters", initializers, Filter.class,
-					FilterRegistrationBean.class);
-			logMappings("servlets", initializers, Servlet.class,
-					ServletRegistrationBean.class);
-		}
-	}
-
-	private void logMappings(String name,
-			MultiValueMap<Class<?>, ServletContextInitializer> initializers,
+			logMappings("filters", initializers, Filter.class, FilterRegistrationBean.class);
+			logMappings("servlets", initializers, Servlet.class, ServletRegistrationBean.class);
+		}
+	}
+
+	private void logMappings(String name, MultiValueMap<Class<?>, ServletContextInitializer> initializers,
 			Class<?> type, Class<? extends RegistrationBean> registrationType) {
 		List<ServletContextInitializer> registrations = new ArrayList<>();
-		registrations.addAll(
-				initializers.getOrDefault(registrationType, Collections.emptyList()));
+		registrations.addAll(initializers.getOrDefault(registrationType, Collections.emptyList()));
 		registrations.addAll(initializers.getOrDefault(type, Collections.emptyList()));
-		String info = registrations.stream().map(Object::toString)
-				.collect(Collectors.joining(", "));
+		String info = registrations.stream().map(Object::toString).collect(Collectors.joining(", "));
 		logger.debug("Mapping " + name + ": " + info);
 	}
 
