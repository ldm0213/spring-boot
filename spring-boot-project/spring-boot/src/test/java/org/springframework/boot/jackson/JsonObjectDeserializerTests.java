/*
<<<<<<< HEAD
 * Copyright 2012-2018 the original author or authors.
=======
 * Copyright 2012-2019 the original author or authors.
>>>>>>> c6c139d9
 *
 * Licensed under the Apache License, Version 2.0 (the "License");
 * you may not use this file except in compliance with the License.
 * You may obtain a copy of the License at
 *
 *      https://www.apache.org/licenses/LICENSE-2.0
 *
 * Unless required by applicable law or agreed to in writing, software
 * distributed under the License is distributed on an "AS IS" BASIS,
 * WITHOUT WARRANTIES OR CONDITIONS OF ANY KIND, either express or implied.
 * See the License for the specific language governing permissions and
 * limitations under the License.
 */

package org.springframework.boot.jackson;

import java.io.InputStream;
import java.math.BigDecimal;
import java.math.BigInteger;

import com.fasterxml.jackson.core.JsonParser;
import com.fasterxml.jackson.core.ObjectCodec;
import com.fasterxml.jackson.databind.DeserializationContext;
import com.fasterxml.jackson.databind.JsonNode;
import com.fasterxml.jackson.databind.ObjectMapper;
import com.fasterxml.jackson.databind.module.SimpleModule;
import com.fasterxml.jackson.databind.node.NullNode;
import org.junit.Test;

import org.springframework.boot.jackson.NameAndAgeJsonComponent.Deserializer;

import static org.assertj.core.api.Assertions.assertThat;
import static org.assertj.core.api.Assertions.assertThatIllegalArgumentException;
import static org.assertj.core.api.Assertions.assertThatIllegalStateException;
import static org.mockito.BDDMockito.given;
import static org.mockito.Mockito.mock;

/**
 * Tests for {@link JsonObjectDeserializer}.
 *
 * @author Phillip Webb
 */
public class JsonObjectDeserializerTests {

	private TestJsonObjectDeserializer<Object> testDeserializer = new TestJsonObjectDeserializer<>();

	@Test
	public void deserializeObjectShouldReadJson() throws Exception {
		Deserializer deserializer = new NameAndAgeJsonComponent.Deserializer();
		SimpleModule module = new SimpleModule();
		module.addDeserializer(NameAndAge.class, deserializer);
		ObjectMapper mapper = new ObjectMapper();
		mapper.registerModule(module);
		NameAndAge nameAndAge = mapper.readValue("{\"name\":\"spring\",\"age\":100}", NameAndAge.class);
		assertThat(nameAndAge.getName()).isEqualTo("spring");
		assertThat(nameAndAge.getAge()).isEqualTo(100);
	}

	@Test
	public void nullSafeValueWhenValueIsNullShouldReturnNull() {
		String value = this.testDeserializer.testNullSafeValue(null, String.class);
		assertThat(value).isNull();
	}

	@Test
	public void nullSafeValueWhenClassIsNullShouldThrowException() {
		assertThatIllegalArgumentException().isThrownBy(
				() -> this.testDeserializer.testNullSafeValue(mock(JsonNode.class), null))
				.withMessageContaining("Type must not be null");
	}

	@Test
	public void nullSafeValueWhenClassIsStringShouldReturnString() {
		JsonNode node = mock(JsonNode.class);
		given(node.textValue()).willReturn("abc");
		String value = this.testDeserializer.testNullSafeValue(node, String.class);
		assertThat(value).isEqualTo("abc");
	}

	@Test
	public void nullSafeValueWhenClassIsBooleanShouldReturnBoolean() {
		JsonNode node = mock(JsonNode.class);
		given(node.booleanValue()).willReturn(true);
		Boolean value = this.testDeserializer.testNullSafeValue(node, Boolean.class);
		assertThat(value).isTrue();
	}

	@Test
	public void nullSafeValueWhenClassIsLongShouldReturnLong() {
		JsonNode node = mock(JsonNode.class);
		given(node.longValue()).willReturn(10L);
		Long value = this.testDeserializer.testNullSafeValue(node, Long.class);
		assertThat(value).isEqualTo(10L);
	}

	@Test
	public void nullSafeValueWhenClassIsIntegerShouldReturnInteger() {
		JsonNode node = mock(JsonNode.class);
		given(node.intValue()).willReturn(10);
		Integer value = this.testDeserializer.testNullSafeValue(node, Integer.class);
		assertThat(value).isEqualTo(10);
	}

	@Test
	public void nullSafeValueWhenClassIsShortShouldReturnShort() {
		JsonNode node = mock(JsonNode.class);
		given(node.shortValue()).willReturn((short) 10);
		Short value = this.testDeserializer.testNullSafeValue(node, Short.class);
		assertThat(value).isEqualTo((short) 10);
	}

	@Test
	public void nullSafeValueWhenClassIsDoubleShouldReturnDouble() {
		JsonNode node = mock(JsonNode.class);
		given(node.doubleValue()).willReturn(1.1D);
		Double value = this.testDeserializer.testNullSafeValue(node, Double.class);
		assertThat(value).isEqualTo(1.1D);
	}

	@Test
	public void nullSafeValueWhenClassIsFloatShouldReturnFloat() {
		JsonNode node = mock(JsonNode.class);
		given(node.floatValue()).willReturn(1.1F);
		Float value = this.testDeserializer.testNullSafeValue(node, Float.class);
		assertThat(value).isEqualTo(1.1F);
	}

	@Test
	public void nullSafeValueWhenClassIsBigDecimalShouldReturnBigDecimal() {
		JsonNode node = mock(JsonNode.class);
		given(node.decimalValue()).willReturn(BigDecimal.TEN);
		BigDecimal value = this.testDeserializer.testNullSafeValue(node, BigDecimal.class);
		assertThat(value).isEqualTo(BigDecimal.TEN);
	}

	@Test
	public void nullSafeValueWhenClassIsBigIntegerShouldReturnBigInteger() {
		JsonNode node = mock(JsonNode.class);
		given(node.bigIntegerValue()).willReturn(BigInteger.TEN);
		BigInteger value = this.testDeserializer.testNullSafeValue(node, BigInteger.class);
		assertThat(value).isEqualTo(BigInteger.TEN);
	}

	@Test
	public void nullSafeValueWhenClassIsUnknownShouldThrowException() {
		assertThatIllegalArgumentException()
				.isThrownBy(() -> this.testDeserializer
						.testNullSafeValue(mock(JsonNode.class), InputStream.class))
				.withMessageContaining("Unsupported value type java.io.InputStream");

	}

	@Test
	public void getRequiredNodeWhenTreeIsNullShouldThrowException() {
		assertThatIllegalArgumentException()
				.isThrownBy(() -> this.testDeserializer.testGetRequiredNode(null, "test"))
				.withMessageContaining("Tree must not be null");
	}

	@Test
	public void getRequiredNodeWhenNodeIsNullShouldThrowException() {
		JsonNode tree = mock(JsonNode.class);
		given(tree.get("test")).willReturn(null);
		assertThatIllegalStateException()
				.isThrownBy(() -> this.testDeserializer.testGetRequiredNode(tree, "test"))
				.withMessageContaining("Missing JSON field 'test'");
	}

	@Test
	public void getRequiredNodeWhenNodeIsNullNodeShouldThrowException() {
		JsonNode tree = mock(JsonNode.class);
		given(tree.get("test")).willReturn(NullNode.instance);
		assertThatIllegalStateException()
				.isThrownBy(() -> this.testDeserializer.testGetRequiredNode(tree, "test"))
				.withMessageContaining("Missing JSON field 'test'");
	}

	@Test
	public void getRequiredNodeWhenNodeIsFoundShouldReturnNode() {
		JsonNode node = mock(JsonNode.class);
		JsonNode tree = node;
		given(tree.get("test")).willReturn(node);
		assertThat(this.testDeserializer.testGetRequiredNode(tree, "test")).isEqualTo(node);
	}

	static class TestJsonObjectDeserializer<T> extends JsonObjectDeserializer<T> {

		@Override
		protected T deserializeObject(JsonParser jsonParser, DeserializationContext context, ObjectCodec codec,
				JsonNode tree) {
			return null;
		}

		public <D> D testNullSafeValue(JsonNode jsonNode, Class<D> type) {
			return nullSafeValue(jsonNode, type);
		}

		public JsonNode testGetRequiredNode(JsonNode tree, String fieldName) {
			return getRequiredNode(tree, fieldName);
		}

	}

}<|MERGE_RESOLUTION|>--- conflicted
+++ resolved
@@ -1,9 +1,5 @@
 /*
-<<<<<<< HEAD
- * Copyright 2012-2018 the original author or authors.
-=======
  * Copyright 2012-2019 the original author or authors.
->>>>>>> c6c139d9
  *
  * Licensed under the Apache License, Version 2.0 (the "License");
  * you may not use this file except in compliance with the License.
@@ -70,8 +66,8 @@
 
 	@Test
 	public void nullSafeValueWhenClassIsNullShouldThrowException() {
-		assertThatIllegalArgumentException().isThrownBy(
-				() -> this.testDeserializer.testNullSafeValue(mock(JsonNode.class), null))
+		assertThatIllegalArgumentException()
+				.isThrownBy(() -> this.testDeserializer.testNullSafeValue(mock(JsonNode.class), null))
 				.withMessageContaining("Type must not be null");
 	}
 
@@ -150,16 +146,14 @@
 	@Test
 	public void nullSafeValueWhenClassIsUnknownShouldThrowException() {
 		assertThatIllegalArgumentException()
-				.isThrownBy(() -> this.testDeserializer
-						.testNullSafeValue(mock(JsonNode.class), InputStream.class))
+				.isThrownBy(() -> this.testDeserializer.testNullSafeValue(mock(JsonNode.class), InputStream.class))
 				.withMessageContaining("Unsupported value type java.io.InputStream");
 
 	}
 
 	@Test
 	public void getRequiredNodeWhenTreeIsNullShouldThrowException() {
-		assertThatIllegalArgumentException()
-				.isThrownBy(() -> this.testDeserializer.testGetRequiredNode(null, "test"))
+		assertThatIllegalArgumentException().isThrownBy(() -> this.testDeserializer.testGetRequiredNode(null, "test"))
 				.withMessageContaining("Tree must not be null");
 	}
 
@@ -167,8 +161,7 @@
 	public void getRequiredNodeWhenNodeIsNullShouldThrowException() {
 		JsonNode tree = mock(JsonNode.class);
 		given(tree.get("test")).willReturn(null);
-		assertThatIllegalStateException()
-				.isThrownBy(() -> this.testDeserializer.testGetRequiredNode(tree, "test"))
+		assertThatIllegalStateException().isThrownBy(() -> this.testDeserializer.testGetRequiredNode(tree, "test"))
 				.withMessageContaining("Missing JSON field 'test'");
 	}
 
@@ -176,8 +169,7 @@
 	public void getRequiredNodeWhenNodeIsNullNodeShouldThrowException() {
 		JsonNode tree = mock(JsonNode.class);
 		given(tree.get("test")).willReturn(NullNode.instance);
-		assertThatIllegalStateException()
-				.isThrownBy(() -> this.testDeserializer.testGetRequiredNode(tree, "test"))
+		assertThatIllegalStateException().isThrownBy(() -> this.testDeserializer.testGetRequiredNode(tree, "test"))
 				.withMessageContaining("Missing JSON field 'test'");
 	}
 
