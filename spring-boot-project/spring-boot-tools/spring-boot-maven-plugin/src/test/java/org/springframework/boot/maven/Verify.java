--- conflicted
+++ resolved
@@ -175,28 +175,16 @@
 			assertThat(this.file).exists().isFile();
 
 			if (scriptContents.length > 0 && executable) {
-<<<<<<< HEAD
 				String contents = contentOf(this.file);
-				contents = contents.substring(0, contents
-						.indexOf(new String(new byte[] { 0x50, 0x4b, 0x03, 0x04 })));
-=======
-				String contents = new String(FileCopyUtils.copyToByteArray(this.file));
 				contents = contents.substring(0, contents.indexOf(new String(new byte[] { 0x50, 0x4b, 0x03, 0x04 })));
->>>>>>> 24925c3d
 				for (String content : scriptContents) {
 					assertThat(contents).contains(content);
 				}
 			}
 
 			if (!executable) {
-<<<<<<< HEAD
 				String contents = contentOf(this.file);
-				assertThat(contents).as("Is executable")
-						.startsWith(new String(new byte[] { 0x50, 0x4b, 0x03, 0x04 }));
-=======
-				String contents = new String(FileCopyUtils.copyToByteArray(this.file));
 				assertThat(contents).as("Is executable").startsWith(new String(new byte[] { 0x50, 0x4b, 0x03, 0x04 }));
->>>>>>> 24925c3d
 			}
 
 			try (ZipFile zipFile = new ZipFile(this.file)) {
@@ -232,21 +220,11 @@
 			super.verifyZipEntries(verifier);
 			verifier.assertHasEntryNameStartingWith("BOOT-INF/lib/spring-context");
 			verifier.assertHasEntryNameStartingWith("BOOT-INF/lib/spring-core");
-<<<<<<< HEAD
 			verifier.assertHasEntryNameStartingWith("BOOT-INF/lib/jakarta.servlet-api-4");
-			assertThat(verifier
-					.hasEntry("org/springframework/boot/loader/JarLauncher.class"))
-							.as("Unpacked launcher classes").isTrue();
-			assertThat(verifier
-					.hasEntry("BOOT-INF/classes/org/test/SampleApplication.class"))
-							.as("Own classes").isTrue();
-=======
-			verifier.assertHasEntryNameStartingWith("BOOT-INF/lib/javax.servlet-api-4");
 			assertThat(verifier.hasEntry("org/springframework/boot/loader/JarLauncher.class"))
 					.as("Unpacked launcher classes").isTrue();
 			assertThat(verifier.hasEntry("BOOT-INF/classes/org/test/SampleApplication.class")).as("Own classes")
 					.isTrue();
->>>>>>> 24925c3d
 		}
 
 		@Override
@@ -270,22 +248,11 @@
 			super.verifyZipEntries(verifier);
 			verifier.assertHasEntryNameStartingWith("WEB-INF/lib/spring-context");
 			verifier.assertHasEntryNameStartingWith("WEB-INF/lib/spring-core");
-<<<<<<< HEAD
-			verifier.assertHasEntryNameStartingWith(
-					"WEB-INF/lib-provided/jakarta.servlet-api-4");
-			assertThat(verifier
-					.hasEntry("org/" + "springframework/boot/loader/JarLauncher.class"))
-							.as("Unpacked launcher classes").isTrue();
-			assertThat(verifier
-					.hasEntry("WEB-INF/classes/org/" + "test/SampleApplication.class"))
-							.as("Own classes").isTrue();
-=======
-			verifier.assertHasEntryNameStartingWith("WEB-INF/lib-provided/javax.servlet-api-4");
+			verifier.assertHasEntryNameStartingWith("WEB-INF/lib-provided/jakarta.servlet-api-4");
 			assertThat(verifier.hasEntry("org/" + "springframework/boot/loader/JarLauncher.class"))
 					.as("Unpacked launcher classes").isTrue();
 			assertThat(verifier.hasEntry("WEB-INF/classes/org/" + "test/SampleApplication.class")).as("Own classes")
 					.isTrue();
->>>>>>> 24925c3d
 			assertThat(verifier.hasEntry("index.html")).as("Web content").isTrue();
 		}
 
@@ -326,19 +293,10 @@
 			super.verifyZipEntries(verifier);
 			verifier.assertHasEntryNameStartingWith("lib/spring-context");
 			verifier.assertHasEntryNameStartingWith("lib/spring-core");
-<<<<<<< HEAD
 			verifier.assertHasNoEntryNameStartingWith("lib/jakarta.servlet-api");
-			assertThat(verifier
-					.hasEntry("org/" + "springframework/boot/loader/JarLauncher.class"))
-							.as("Unpacked launcher classes").isFalse();
-			assertThat(verifier.hasEntry("org/" + "test/SampleModule.class"))
-					.as("Own classes").isTrue();
-=======
-			verifier.assertHasNoEntryNameStartingWith("lib/javax.servlet-api");
 			assertThat(verifier.hasEntry("org/" + "springframework/boot/loader/JarLauncher.class"))
 					.as("Unpacked launcher classes").isFalse();
 			assertThat(verifier.hasEntry("org/" + "test/SampleModule.class")).as("Own classes").isTrue();
->>>>>>> 24925c3d
 		}
 
 		@Override
