/*
 * Copyright 2012-2019 the original author or authors.
 *
 * Licensed under the Apache License, Version 2.0 (the "License");
 * you may not use this file except in compliance with the License.
 * You may obtain a copy of the License at
 *
 *      https://www.apache.org/licenses/LICENSE-2.0
 *
 * Unless required by applicable law or agreed to in writing, software
 * distributed under the License is distributed on an "AS IS" BASIS,
 * WITHOUT WARRANTIES OR CONDITIONS OF ANY KIND, either express or implied.
 * See the License for the specific language governing permissions and
 * limitations under the License.
 */

package org.springframework.boot.autoconfigure.integration;

import javax.management.MBeanServer;

import org.junit.jupiter.api.Test;

import org.springframework.boot.autoconfigure.AutoConfigurations;
import org.springframework.boot.autoconfigure.integration.IntegrationAutoConfiguration.IntegrationComponentScanConfiguration;
import org.springframework.boot.autoconfigure.jdbc.DataSourceTransactionManagerAutoConfiguration;
import org.springframework.boot.autoconfigure.jdbc.EmbeddedDataSourceConfiguration;
import org.springframework.boot.autoconfigure.jdbc.JdbcTemplateAutoConfiguration;
import org.springframework.boot.autoconfigure.jmx.JmxAutoConfiguration;
import org.springframework.boot.jdbc.DataSourceInitializationMode;
import org.springframework.boot.test.context.runner.ApplicationContextRunner;
import org.springframework.context.annotation.Bean;
import org.springframework.context.annotation.Configuration;
import org.springframework.context.annotation.Primary;
import org.springframework.integration.annotation.IntegrationComponentScan;
import org.springframework.integration.annotation.MessagingGateway;
import org.springframework.integration.config.IntegrationManagementConfigurer;
import org.springframework.integration.core.MessageSource;
import org.springframework.integration.endpoint.MessageProcessorMessageSource;
import org.springframework.integration.gateway.RequestReplyExchanger;
import org.springframework.integration.handler.MessageProcessor;
import org.springframework.integration.support.channel.HeaderChannelRegistry;
import org.springframework.jdbc.BadSqlGrammarException;
import org.springframework.jdbc.core.JdbcOperations;
import org.springframework.jmx.export.MBeanExporter;

import static org.assertj.core.api.Assertions.assertThat;
import static org.assertj.core.api.Assertions.assertThatExceptionOfType;
import static org.mockito.Mockito.mock;

/**
 * Tests for {@link IntegrationAutoConfiguration}.
 *
 * @author Artem Bilan
 * @author Stephane Nicoll
 * @author Vedran Pavic
 */
public class IntegrationAutoConfigurationTests {

	private ApplicationContextRunner contextRunner = new ApplicationContextRunner()
			.withConfiguration(AutoConfigurations.of(JmxAutoConfiguration.class, IntegrationAutoConfiguration.class));

	@Test
	public void integrationIsAvailable() {
		this.contextRunner.run((context) -> {
			assertThat(context).hasSingleBean(TestGateway.class);
			assertThat(context).hasSingleBean(IntegrationComponentScanConfiguration.class);
		});
	}

	@Test
	public void explicitIntegrationComponentScan() {
		this.contextRunner.withUserConfiguration(CustomIntegrationComponentScanConfiguration.class).run((context) -> {
			assertThat(context).hasSingleBean(TestGateway.class);
			assertThat(context).doesNotHaveBean(IntegrationComponentScanConfiguration.class);
		});
	}

	@Test
	public void noMBeanServerAvailable() {
		ApplicationContextRunner contextRunnerWithoutJmx = new ApplicationContextRunner()
				.withConfiguration(AutoConfigurations.of(IntegrationAutoConfiguration.class));
		contextRunnerWithoutJmx.run((context) -> {
			assertThat(context).hasSingleBean(TestGateway.class);
			assertThat(context).hasSingleBean(IntegrationComponentScanConfiguration.class);
		});
	}

	@Test
	public void parentContext() {
		this.contextRunner.run((context) -> this.contextRunner.withParent(context)
				.withPropertyValues("spring.jmx.default_domain=org.foo")
				.run((child) -> assertThat(child).hasSingleBean(HeaderChannelRegistry.class)));
	}

	@Test
<<<<<<< HEAD
	public void enableJmxIntegration() {
		this.contextRunner.withPropertyValues("spring.jmx.enabled=true")
				.run((context) -> {
					MBeanServer mBeanServer = context.getBean(MBeanServer.class);
					assertThat(mBeanServer.getDomains()).contains(
							"org.springframework.integration",
							"org.springframework.integration.monitor");
					assertThat(context).hasBean(
							IntegrationManagementConfigurer.MANAGEMENT_CONFIGURER_NAME);
				});
	}

	@Test
	public void jmxIntegrationIsDisabledByDefault() {
		this.contextRunner.run((context) -> {
=======
	public void jmxIntegrationEnabledByDefault() {
		this.contextRunner.run((context) -> {
			MBeanServer mBeanServer = context.getBean(MBeanServer.class);
			assertThat(mBeanServer.getDomains()).contains("org.springframework.integration",
					"org.springframework.integration.monitor");
			assertThat(context).hasBean(IntegrationManagementConfigurer.MANAGEMENT_CONFIGURER_NAME);
		});
	}

	@Test
	public void disableJmxIntegration() {
		this.contextRunner.withPropertyValues("spring.jmx.enabled=false").run((context) -> {
>>>>>>> 24925c3d
			assertThat(context).doesNotHaveBean(MBeanServer.class);
			assertThat(context).hasSingleBean(IntegrationManagementConfigurer.class);
		});
	}

	@Test
	public void customizeJmxDomain() {
<<<<<<< HEAD
		this.contextRunner.withPropertyValues("spring.jmx.enabled=true",
				"spring.jmx.default_domain=org.foo").run((context) -> {
					MBeanServer mBeanServer = context.getBean(MBeanServer.class);
					assertThat(mBeanServer.getDomains()).contains("org.foo")
							.doesNotContain("org.springframework.integration",
									"org.springframework.integration.monitor");
				});
=======
		this.contextRunner.withPropertyValues("spring.jmx.default_domain=org.foo").run((context) -> {
			MBeanServer mBeanServer = context.getBean(MBeanServer.class);
			assertThat(mBeanServer.getDomains()).contains("org.foo").doesNotContain("org.springframework.integration",
					"org.springframework.integration.monitor");
		});
>>>>>>> 24925c3d
	}

	@Test
	public void primaryExporterIsAllowed() {
<<<<<<< HEAD
		this.contextRunner.withPropertyValues("spring.jmx.enabled=true")
				.withUserConfiguration(CustomMBeanExporter.class).run((context) -> {
					assertThat(context).getBeans(MBeanExporter.class).hasSize(2);
					assertThat(context.getBean(MBeanExporter.class))
							.isSameAs(context.getBean("myMBeanExporter"));
				});
=======
		this.contextRunner.withUserConfiguration(CustomMBeanExporter.class).run((context) -> {
			assertThat(context).getBeans(MBeanExporter.class).hasSize(2);
			assertThat(context.getBean(MBeanExporter.class)).isSameAs(context.getBean("myMBeanExporter"));
		});
>>>>>>> 24925c3d
	}

	@Test
	public void integrationJdbcDataSourceInitializerEnabled() {
		this.contextRunner.withUserConfiguration(EmbeddedDataSourceConfiguration.class)
				.withConfiguration(AutoConfigurations.of(DataSourceTransactionManagerAutoConfiguration.class,
						JdbcTemplateAutoConfiguration.class, IntegrationAutoConfiguration.class))
				.withPropertyValues("spring.datasource.generate-unique-name=true",
						"spring.integration.jdbc.initialize-schema=always")
				.run((context) -> {
					IntegrationProperties properties = context.getBean(IntegrationProperties.class);
					assertThat(properties.getJdbc().getInitializeSchema())
							.isEqualTo(DataSourceInitializationMode.ALWAYS);
					JdbcOperations jdbc = context.getBean(JdbcOperations.class);
					assertThat(jdbc.queryForList("select * from INT_MESSAGE")).isEmpty();
					assertThat(jdbc.queryForList("select * from INT_GROUP_TO_MESSAGE")).isEmpty();
					assertThat(jdbc.queryForList("select * from INT_MESSAGE_GROUP")).isEmpty();
					assertThat(jdbc.queryForList("select * from INT_LOCK")).isEmpty();
					assertThat(jdbc.queryForList("select * from INT_CHANNEL_MESSAGE")).isEmpty();
				});
	}

	@Test
	public void integrationJdbcDataSourceInitializerDisabled() {
		this.contextRunner.withUserConfiguration(EmbeddedDataSourceConfiguration.class)
				.withConfiguration(AutoConfigurations.of(DataSourceTransactionManagerAutoConfiguration.class,
						JdbcTemplateAutoConfiguration.class, IntegrationAutoConfiguration.class))
				.withPropertyValues("spring.datasource.generate-unique-name=true",
						"spring.integration.jdbc.initialize-schema=never")
				.run((context) -> {
					IntegrationProperties properties = context.getBean(IntegrationProperties.class);
					assertThat(properties.getJdbc().getInitializeSchema())
							.isEqualTo(DataSourceInitializationMode.NEVER);
					JdbcOperations jdbc = context.getBean(JdbcOperations.class);
					assertThatExceptionOfType(BadSqlGrammarException.class)
							.isThrownBy(() -> jdbc.queryForList("select * from INT_MESSAGE"));
				});
	}

	@Test
	public void integrationJdbcDataSourceInitializerEnabledByDefaultWithEmbeddedDb() {
		this.contextRunner.withUserConfiguration(EmbeddedDataSourceConfiguration.class)
				.withConfiguration(AutoConfigurations.of(DataSourceTransactionManagerAutoConfiguration.class,
						JdbcTemplateAutoConfiguration.class, IntegrationAutoConfiguration.class))
				.withPropertyValues("spring.datasource.generate-unique-name=true").run((context) -> {
					IntegrationProperties properties = context.getBean(IntegrationProperties.class);
					assertThat(properties.getJdbc().getInitializeSchema())
							.isEqualTo(DataSourceInitializationMode.EMBEDDED);
					JdbcOperations jdbc = context.getBean(JdbcOperations.class);
					assertThat(jdbc.queryForList("select * from INT_MESSAGE")).isEmpty();
				});
	}

	@Test
	public void integrationEnablesDefaultCounts() {
		this.contextRunner.withUserConfiguration(MessageSourceConfiguration.class).run((context) -> {
			assertThat(context).hasBean("myMessageSource");
			assertThat(((MessageProcessorMessageSource) context.getBean("myMessageSource")).isCountsEnabled()).isTrue();
		});
	}

	@Configuration(proxyBeanMethods = false)
	static class CustomMBeanExporter {

		@Bean
		@Primary
		public MBeanExporter myMBeanExporter() {
			return mock(MBeanExporter.class);
		}

	}

	@Configuration(proxyBeanMethods = false)
	@IntegrationComponentScan
	static class CustomIntegrationComponentScanConfiguration {

	}

	@MessagingGateway
	public interface TestGateway extends RequestReplyExchanger {

	}

	@Configuration(proxyBeanMethods = false)
	static class MessageSourceConfiguration {

		@Bean
		public MessageSource<?> myMessageSource() {
			return new MessageProcessorMessageSource(mock(MessageProcessor.class));
		}

	}

}<|MERGE_RESOLUTION|>--- conflicted
+++ resolved
@@ -93,25 +93,8 @@
 	}
 
 	@Test
-<<<<<<< HEAD
 	public void enableJmxIntegration() {
-		this.contextRunner.withPropertyValues("spring.jmx.enabled=true")
-				.run((context) -> {
-					MBeanServer mBeanServer = context.getBean(MBeanServer.class);
-					assertThat(mBeanServer.getDomains()).contains(
-							"org.springframework.integration",
-							"org.springframework.integration.monitor");
-					assertThat(context).hasBean(
-							IntegrationManagementConfigurer.MANAGEMENT_CONFIGURER_NAME);
-				});
-	}
-
-	@Test
-	public void jmxIntegrationIsDisabledByDefault() {
-		this.contextRunner.run((context) -> {
-=======
-	public void jmxIntegrationEnabledByDefault() {
-		this.contextRunner.run((context) -> {
+		this.contextRunner.withPropertyValues("spring.jmx.enabled=true").run((context) -> {
 			MBeanServer mBeanServer = context.getBean(MBeanServer.class);
 			assertThat(mBeanServer.getDomains()).contains("org.springframework.integration",
 					"org.springframework.integration.monitor");
@@ -120,9 +103,8 @@
 	}
 
 	@Test
-	public void disableJmxIntegration() {
-		this.contextRunner.withPropertyValues("spring.jmx.enabled=false").run((context) -> {
->>>>>>> 24925c3d
+	public void jmxIntegrationIsDisabledByDefault() {
+		this.contextRunner.run((context) -> {
 			assertThat(context).doesNotHaveBean(MBeanServer.class);
 			assertThat(context).hasSingleBean(IntegrationManagementConfigurer.class);
 		});
@@ -130,38 +112,21 @@
 
 	@Test
 	public void customizeJmxDomain() {
-<<<<<<< HEAD
-		this.contextRunner.withPropertyValues("spring.jmx.enabled=true",
-				"spring.jmx.default_domain=org.foo").run((context) -> {
+		this.contextRunner.withPropertyValues("spring.jmx.enabled=true", "spring.jmx.default_domain=org.foo")
+				.run((context) -> {
 					MBeanServer mBeanServer = context.getBean(MBeanServer.class);
-					assertThat(mBeanServer.getDomains()).contains("org.foo")
-							.doesNotContain("org.springframework.integration",
-									"org.springframework.integration.monitor");
-				});
-=======
-		this.contextRunner.withPropertyValues("spring.jmx.default_domain=org.foo").run((context) -> {
-			MBeanServer mBeanServer = context.getBean(MBeanServer.class);
-			assertThat(mBeanServer.getDomains()).contains("org.foo").doesNotContain("org.springframework.integration",
-					"org.springframework.integration.monitor");
-		});
->>>>>>> 24925c3d
+					assertThat(mBeanServer.getDomains()).contains("org.foo").doesNotContain(
+							"org.springframework.integration", "org.springframework.integration.monitor");
+				});
 	}
 
 	@Test
 	public void primaryExporterIsAllowed() {
-<<<<<<< HEAD
 		this.contextRunner.withPropertyValues("spring.jmx.enabled=true")
 				.withUserConfiguration(CustomMBeanExporter.class).run((context) -> {
 					assertThat(context).getBeans(MBeanExporter.class).hasSize(2);
-					assertThat(context.getBean(MBeanExporter.class))
-							.isSameAs(context.getBean("myMBeanExporter"));
-				});
-=======
-		this.contextRunner.withUserConfiguration(CustomMBeanExporter.class).run((context) -> {
-			assertThat(context).getBeans(MBeanExporter.class).hasSize(2);
-			assertThat(context.getBean(MBeanExporter.class)).isSameAs(context.getBean("myMBeanExporter"));
-		});
->>>>>>> 24925c3d
+					assertThat(context.getBean(MBeanExporter.class)).isSameAs(context.getBean("myMBeanExporter"));
+				});
 	}
 
 	@Test
