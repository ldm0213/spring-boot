--- conflicted
+++ resolved
@@ -12,1256 +12,7 @@
 NOTE: Property contributions can come from additional jar files on your classpath, so you should not consider this an exhaustive list.
 Also, you can define your own properties.
 
-<<<<<<< HEAD
-=======
-WARNING: This sample file is meant as a guide only.
-Do **not** copy and paste the entire content into your application.
-Rather, pick only the properties that you need.
 
-
-[source,properties,indent=0,subs="verbatim,attributes,macros"]
-----
-	# ===================================================================
-	# COMMON SPRING BOOT PROPERTIES
-	#
-	# This sample file is provided as a guideline. Do NOT copy it in its
-	# entirety to your own application.               ^^^
-	# ===================================================================
-
-
-	# ----------------------------------------
-	# CORE PROPERTIES
-	# ----------------------------------------
-	debug=false # Enable debug logs.
-	trace=false # Enable trace logs.
-
-	# LOGGING
-	logging.config= # Location of the logging configuration file. For instance, `classpath:logback.xml` for Logback.
-	logging.exception-conversion-word=%wEx # Conversion word used when logging exceptions.
-	logging.file= # Log file name (for instance, `myapp.log`). Names can be an exact location or relative to the current directory.
-	logging.file.max-history=0 # Maximum of archive log files to keep. Only supported with the default logback setup.
-	logging.file.max-size=10MB # Maximum log file size. Only supported with the default logback setup.
-	logging.group.*= # Log groups to quickly change multiple loggers at the same time. For instance, `logging.level.db=org.hibernate,org.springframework.jdbc`.
-	logging.level.*= # Log levels severity mapping. For instance, `logging.level.org.springframework=DEBUG`.
-	logging.path= # Location of the log file. For instance, `/var/log`.
-	logging.pattern.console= # Appender pattern for output to the console. Supported only with the default Logback setup.
-	logging.pattern.dateformat=yyyy-MM-dd HH:mm:ss.SSS # Appender pattern for log date format. Supported only with the default Logback setup.
-	logging.pattern.file= # Appender pattern for output to a file. Supported only with the default Logback setup.
-	logging.pattern.level=%5p # Appender pattern for log level. Supported only with the default Logback setup.
-	logging.register-shutdown-hook=false # Register a shutdown hook for the logging system when it is initialized.
-
-	# AOP
-	spring.aop.auto=true # Add @EnableAspectJAutoProxy.
-	spring.aop.proxy-target-class=true # Whether subclass-based (CGLIB) proxies are to be created (true), as opposed to standard Java interface-based proxies (false).
-
-	# IDENTITY ({spring-boot-module-code}/context/ContextIdApplicationContextInitializer.java[ContextIdApplicationContextInitializer])
-	spring.application.name= # Application name.
-
-	# ADMIN ({spring-boot-autoconfigure-module-code}/admin/SpringApplicationAdminJmxAutoConfiguration.java[SpringApplicationAdminJmxAutoConfiguration])
-	spring.application.admin.enabled=false # Whether to enable admin features for the application.
-	spring.application.admin.jmx-name=org.springframework.boot:type=Admin,name=SpringApplication # JMX name of the application admin MBean.
-
-	# AUTO-CONFIGURATION
-	spring.autoconfigure.exclude= # Auto-configuration classes to exclude.
-
-	# BANNER
-	spring.banner.charset=UTF-8 # Banner file encoding.
-	spring.banner.location=classpath:banner.txt # Banner text resource location.
-	spring.banner.image.location=classpath:banner.gif # Banner image file location (jpg or png can also be used).
-	spring.banner.image.width=76 # Width of the banner image in chars.
-	spring.banner.image.height= # Height of the banner image in chars (default based on image height).
-	spring.banner.image.margin=2 # Left hand image margin in chars.
-	spring.banner.image.invert=false # Whether images should be inverted for dark terminal themes.
-
-	# SPRING CORE
-	spring.beaninfo.ignore=true # Whether to skip search of BeanInfo classes.
-
-	# SPRING CACHE ({spring-boot-autoconfigure-module-code}/cache/CacheProperties.java[CacheProperties])
-	spring.cache.cache-names= # Comma-separated list of cache names to create if supported by the underlying cache manager.
-	spring.cache.caffeine.spec= # The spec to use to create caches. See CaffeineSpec for more details on the spec format.
-	spring.cache.couchbase.expiration= # Entry expiration. By default the entries never expire. Note that this value is ultimately converted to seconds.
-	spring.cache.ehcache.config= # The location of the configuration file to use to initialize EhCache.
-	spring.cache.infinispan.config= # The location of the configuration file to use to initialize Infinispan.
-	spring.cache.jcache.config= # The location of the configuration file to use to initialize the cache manager.
-	spring.cache.jcache.provider= # Fully qualified name of the CachingProvider implementation to use to retrieve the JSR-107 compliant cache manager. Needed only if more than one JSR-107 implementation is available on the classpath.
-	spring.cache.redis.cache-null-values=true # Allow caching null values.
-	spring.cache.redis.key-prefix= # Key prefix.
-	spring.cache.redis.time-to-live= # Entry expiration. By default the entries never expire.
-	spring.cache.redis.use-key-prefix=true # Whether to use the key prefix when writing to Redis.
-	spring.cache.type= # Cache type. By default, auto-detected according to the environment.
-
-	# SPRING CONFIG - using environment property only ({spring-boot-module-code}/context/config/ConfigFileApplicationListener.java[ConfigFileApplicationListener])
-	spring.config.additional-location= # Config file locations used in addition to the defaults.
-	spring.config.location= # Config file locations that replace the defaults.
-	spring.config.name=application # Config file name.
-
-	# HAZELCAST ({spring-boot-autoconfigure-module-code}/hazelcast/HazelcastProperties.java[HazelcastProperties])
-	spring.hazelcast.config= # The location of the configuration file to use to initialize Hazelcast.
-
-	# PROJECT INFORMATION ({spring-boot-autoconfigure-module-code}/info/ProjectInfoProperties.java[ProjectInfoProperties])
-	spring.info.build.encoding=UTF-8 # File encoding.
-	spring.info.build.location=classpath:META-INF/build-info.properties # Location of the generated build-info.properties file.
-	spring.info.git.encoding=UTF-8 # File encoding.
-	spring.info.git.location=classpath:git.properties # Location of the generated git.properties file.
-
-	# JMX
-	spring.jmx.default-domain= # JMX domain name.
-	spring.jmx.enabled=true # Expose management beans to the JMX domain.
-	spring.jmx.server=mbeanServer # MBeanServer bean name.
-	spring.jmx.unique-names=false # Whether unique runtime object names should be ensured.
-
-	# Email ({spring-boot-autoconfigure-module-code}/mail/MailProperties.java[MailProperties])
-	spring.mail.default-encoding=UTF-8 # Default MimeMessage encoding.
-	spring.mail.host= # SMTP server host. For instance, `smtp.example.com`.
-	spring.mail.jndi-name= # Session JNDI name. When set, takes precedence over other Session settings.
-	spring.mail.password= # Login password of the SMTP server.
-	spring.mail.port= # SMTP server port.
-	spring.mail.properties.*= # Additional JavaMail Session properties.
-	spring.mail.protocol=smtp # Protocol used by the SMTP server.
-	spring.mail.test-connection=false # Whether to test that the mail server is available on startup.
-	spring.mail.username= # Login user of the SMTP server.
-
-	# APPLICATION SETTINGS ({spring-boot-module-code}/SpringApplication.java[SpringApplication])
-	spring.main.allow-bean-definition-overriding=false # Whether bean definition overriding, by registering a definition with the same name as an existing definition, is allowed.
-	spring.main.banner-mode=console # Mode used to display the banner when the application runs.
-	spring.main.register-shutdown-hook=true # Whether the application should have a shutdown hook registered.
-	spring.main.sources= # Sources (class names, package names, or XML resource locations) to include in the ApplicationContext.
-	spring.main.web-application-type= # Flag to explicitly request a specific type of web application. If not set, auto-detected based on the classpath.
-
-	# FILE ENCODING ({spring-boot-module-code}/context/FileEncodingApplicationListener.java[FileEncodingApplicationListener])
-	spring.mandatory-file-encoding= # Expected character encoding the application must use.
-
-	# INTERNATIONALIZATION ({spring-boot-autoconfigure-module-code}/context/MessageSourceProperties.java[MessageSourceProperties])
-	spring.messages.always-use-message-format=false # Whether to always apply the MessageFormat rules, parsing even messages without arguments.
-	spring.messages.basename=messages # Comma-separated list of basenames (essentially a fully-qualified classpath location), each following the ResourceBundle convention with relaxed support for slash based locations.
-	spring.messages.cache-duration= # Loaded resource bundle files cache duration. When not set, bundles are cached forever. If a duration suffix is not specified, seconds will be used.
-	spring.messages.encoding=UTF-8 # Message bundles encoding.
-	spring.messages.fallback-to-system-locale=true # Whether to fall back to the system Locale if no files for a specific Locale have been found.
-	spring.messages.use-code-as-default-message=false # Whether to use the message code as the default message instead of throwing a "NoSuchMessageException". Recommended during development only.
-
-	# OUTPUT
-	spring.output.ansi.enabled=detect # Configures the ANSI output.
-
-	# PID FILE ({spring-boot-module-code}/context/ApplicationPidFileWriter.java[ApplicationPidFileWriter])
-	spring.pid.fail-on-write-error= # Fails if ApplicationPidFileWriter is used but it cannot write the PID file.
-	spring.pid.file= # Location of the PID file to write (if ApplicationPidFileWriter is used).
-
-	# PROFILES
-	spring.profiles.active= # Comma-separated list of active profiles. Can be overridden by a command line switch.
-	spring.profiles.include= # Unconditionally activate the specified comma-separated list of profiles (or list of profiles if using YAML).
-
-	# QUARTZ SCHEDULER ({spring-boot-autoconfigure-module-code}/quartz/QuartzProperties.java[QuartzProperties])
-	spring.quartz.auto-startup=true # Whether to automatically start the scheduler after initialization.
-	spring.quartz.jdbc.comment-prefix=-- # Prefix for single-line comments in SQL initialization scripts.
-	spring.quartz.jdbc.initialize-schema=embedded # Database schema initialization mode.
-	spring.quartz.jdbc.schema=classpath:org/quartz/impl/jdbcjobstore/tables_@@platform@@.sql # Path to the SQL file to use to initialize the database schema.
-	spring.quartz.job-store-type=memory # Quartz job store type.
-	spring.quartz.overwrite-existing-jobs=false # Whether configured jobs should overwrite existing job definitions.
-	spring.quartz.properties.*= # Additional Quartz Scheduler properties.
-	spring.quartz.scheduler-name=quartzScheduler # Name of the scheduler.
-	spring.quartz.startup-delay=0s # Delay after which the scheduler is started once initialization completes.
-	spring.quartz.wait-for-jobs-to-complete-on-shutdown=false # Whether to wait for running jobs to complete on shutdown.
-
-	# REACTOR ({spring-boot-autoconfigure-module-code}/reactor/core/ReactorCoreProperties.java[ReactorCoreProperties])
-	spring.reactor.stacktrace-mode.enabled=false # Whether Reactor should collect stacktrace information at runtime.
-
-	# SENDGRID ({spring-boot-autoconfigure-module-code}/sendgrid/SendGridAutoConfiguration.java[SendGridAutoConfiguration])
-	spring.sendgrid.api-key= # SendGrid API key.
-	spring.sendgrid.proxy.host= # SendGrid proxy host.
-	spring.sendgrid.proxy.port= # SendGrid proxy port.
-
-	# TASK EXECUTION  ({spring-boot-autoconfigure-module-code}/task/TaskExecutionProperties.java[TaskExecutionProperties])
-	spring.task.execution.pool.allow-core-thread-timeout=true # Whether core threads are allowed to time out. This enables dynamic growing and shrinking of the pool.
-	spring.task.execution.pool.core-size=8 # Core number of threads.
-	spring.task.execution.pool.keep-alive=60s # Time limit for which threads may remain idle before being terminated.
-	spring.task.execution.pool.max-size= # Maximum allowed number of threads. If tasks are filling up the queue, the pool can expand up to that size to accommodate the load. Ignored if the queue is unbounded.
-	spring.task.execution.pool.queue-capacity= # Queue capacity. An unbounded capacity does not increase the pool and therefore ignores the "max-size" property.
-	spring.task.execution.thread-name-prefix=task- # Prefix to use for the names of newly created threads.
-
-	# TASK SCHEDULING  ({spring-boot-autoconfigure-module-code}/task/TaskSchedulingProperties.java[TaskSchedulingProperties])
-	spring.task.scheduling.pool.size=1 # Maximum allowed number of threads.
-	spring.task.scheduling.thread-name-prefix=scheduling- # Prefix to use for the names of newly created threads.
-
-	# ----------------------------------------
-	# WEB PROPERTIES
-	# ----------------------------------------
-
-	# EMBEDDED SERVER CONFIGURATION ({spring-boot-autoconfigure-module-code}/web/ServerProperties.java[ServerProperties])
-	server.address= # Network address to which the server should bind.
-	server.compression.enabled=false # Whether response compression is enabled.
-	server.compression.excluded-user-agents= # Comma-separated list of user agents for which responses should not be compressed.
-	server.compression.mime-types=text/html,text/xml,text/plain,text/css,text/javascript,application/javascript,application/json,application/xml # Comma-separated list of MIME types that should be compressed.
-	server.compression.min-response-size=2KB # Minimum "Content-Length" value that is required for compression to be performed.
-	server.connection-timeout= # Time that connectors wait for another HTTP request before closing the connection. When not set, the connector's container-specific default is used. Use a value of -1 to indicate no (that is, an infinite) timeout.
-	server.error.include-exception=false # Include the "exception" attribute.
-	server.error.include-stacktrace=never # When to include a "stacktrace" attribute.
-	server.error.path=/error # Path of the error controller.
-	server.error.whitelabel.enabled=true # Whether to enable the default error page displayed in browsers in case of a server error.
-	server.http2.enabled=false # Whether to enable HTTP/2 support, if the current environment supports it.
-	server.jetty.acceptors=-1 # Number of acceptor threads to use. When the value is -1, the default, the number of acceptors is derived from the operating environment.
-	server.jetty.accesslog.append=false # Append to log.
-	server.jetty.accesslog.date-format=dd/MMM/yyyy:HH:mm:ss Z # Timestamp format of the request log.
-	server.jetty.accesslog.enabled=false # Enable access log.
-	server.jetty.accesslog.extended-format=false # Enable extended NCSA format.
-	server.jetty.accesslog.file-date-format= # Date format to place in log file name.
-	server.jetty.accesslog.filename= # Log filename. If not specified, logs redirect to "System.err".
-	server.jetty.accesslog.locale= # Locale of the request log.
-	server.jetty.accesslog.log-cookies=false # Enable logging of the request cookies.
-	server.jetty.accesslog.log-latency=false # Enable logging of request processing time.
-	server.jetty.accesslog.log-server=false # Enable logging of the request hostname.
-	server.jetty.accesslog.retention-period=31 # Number of days before rotated log files are deleted.
-	server.jetty.accesslog.time-zone=GMT # Timezone of the request log.
-	server.jetty.connection-idle-timeout= # Time that the connection can be idle before it is closed.
-	server.jetty.max-http-post-size=200000B # Maximum size of the HTTP post or put content.
-	server.jetty.selectors=-1 # Number of selector threads to use. When the value is -1, the default, the number of selectors is derived from the operating environment.
-	server.netty.connection-timeout= # Connection timeout of the Netty channel.
-	server.max-http-header-size=8KB # Maximum size of the HTTP message header.
-	server.port=8080 # Server HTTP port.
-	server.server-header= # Value to use for the Server response header (if empty, no header is sent).
-	server.use-forward-headers= # Whether X-Forwarded-* headers should be applied to the HttpRequest.
-	server.servlet.context-parameters.*= # Servlet context init parameters.
-	server.servlet.context-path= # Context path of the application.
-	server.servlet.application-display-name=application # Display name of the application.
-	server.servlet.jsp.class-name=org.apache.jasper.servlet.JspServlet # Class name of the servlet to use for JSPs.
-	server.servlet.jsp.init-parameters.*= # Init parameters used to configure the JSP servlet.
-	server.servlet.jsp.registered=true # Whether the JSP servlet is registered.
-	server.servlet.session.cookie.comment= # Comment for the session cookie.
-	server.servlet.session.cookie.domain= # Domain for the session cookie.
-	server.servlet.session.cookie.http-only= # Whether to use "HttpOnly" cookies for session cookies.
-	server.servlet.session.cookie.max-age= # Maximum age of the session cookie. If a duration suffix is not specified, seconds will be used.
-	server.servlet.session.cookie.name= # Session cookie name.
-	server.servlet.session.cookie.path= # Path of the session cookie.
-	server.servlet.session.cookie.secure= # Whether to always mark the session cookie as secure.
-	server.servlet.session.persistent=false # Whether to persist session data between restarts.
-	server.servlet.session.store-dir= # Directory used to store session data.
-	server.servlet.session.timeout=30m # Session timeout. If a duration suffix is not specified, seconds will be used.
-	server.servlet.session.tracking-modes= # Session tracking modes.
-	server.ssl.ciphers= # Supported SSL ciphers.
-	server.ssl.client-auth= # Client authentication mode.
-	server.ssl.enabled=true # Whether to enable SSL support.
-	server.ssl.enabled-protocols= # Enabled SSL protocols.
-	server.ssl.key-alias= # Alias that identifies the key in the key store.
-	server.ssl.key-password= # Password used to access the key in the key store.
-	server.ssl.key-store= # Path to the key store that holds the SSL certificate (typically a jks file).
-	server.ssl.key-store-password= # Password used to access the key store.
-	server.ssl.key-store-provider= # Provider for the key store.
-	server.ssl.key-store-type= # Type of the key store.
-	server.ssl.protocol=TLS # SSL protocol to use.
-	server.ssl.trust-store= # Trust store that holds SSL certificates.
-	server.ssl.trust-store-password= # Password used to access the trust store.
-	server.ssl.trust-store-provider= # Provider for the trust store.
-	server.ssl.trust-store-type= # Type of the trust store.
-	server.tomcat.accept-count=100 # Maximum queue length for incoming connection requests when all possible request processing threads are in use.
-	server.tomcat.accesslog.buffered=true # Whether to buffer output such that it is flushed only periodically.
-	server.tomcat.accesslog.directory=logs # Directory in which log files are created. Can be absolute or relative to the Tomcat base dir.
-	server.tomcat.accesslog.enabled=false # Enable access log.
-	server.tomcat.accesslog.file-date-format=.yyyy-MM-dd # Date format to place in the log file name.
-	server.tomcat.accesslog.pattern=common # Format pattern for access logs.
-	server.tomcat.accesslog.prefix=access_log # Log file name prefix.
-	server.tomcat.accesslog.rename-on-rotate=false # Whether to defer inclusion of the date stamp in the file name until rotate time.
-	server.tomcat.accesslog.request-attributes-enabled=false # Set request attributes for the IP address, Hostname, protocol, and port used for the request.
-	server.tomcat.accesslog.rotate=true # Whether to enable access log rotation.
-	server.tomcat.accesslog.suffix=.log # Log file name suffix.
-	server.tomcat.additional-tld-skip-patterns= # Comma-separated list of additional patterns that match jars to ignore for TLD scanning.
-	server.tomcat.background-processor-delay=10s # Delay between the invocation of backgroundProcess methods. If a duration suffix is not specified, seconds will be used.
-	server.tomcat.basedir= # Tomcat base directory. If not specified, a temporary directory is used.
-	server.tomcat.connection-timeout= # Amount of time the connector will wait, after accepting a connection, for the request URI line to be presented.
-	server.tomcat.internal-proxies=10\\.\\d{1,3}\\.\\d{1,3}\\.\\d{1,3}|\\
-			192\\.168\\.\\d{1,3}\\.\\d{1,3}|\\
-			169\\.254\\.\\d{1,3}\\.\\d{1,3}|\\
-			127\\.\\d{1,3}\\.\\d{1,3}\\.\\d{1,3}|\\
-			172\\.1[6-9]\{1}\\.\\d{1,3}\\.\\d{1,3}|\\
-			172\\.2[0-9]\{1}\\.\\d{1,3}\\.\\d{1,3}|\\
-			172\\.3[0-1]\{1}\\.\\d{1,3}\\.\\d{1,3}\\
-			0:0:0:0:0:0:0:1\\
-			::1 # Regular expression that matches proxies that are to be trusted.
-	server.tomcat.max-connections=10000 # Maximum number of connections that the server accepts and processes at any given time.
-	server.tomcat.max-http-post-size=2MB # Maximum size of the HTTP post content.
-	server.tomcat.max-swallow-size=2MB # Maximum amount of request body to swallow.
-	server.tomcat.max-threads=200 # Maximum amount of worker threads.
-	server.tomcat.min-spare-threads=10 # Minimum amount of worker threads.
-	server.tomcat.port-header=X-Forwarded-Port # Name of the HTTP header used to override the original port value.
-	server.tomcat.protocol-header= # Header that holds the incoming protocol, usually named "X-Forwarded-Proto".
-	server.tomcat.protocol-header-https-value=https # Value of the protocol header indicating whether the incoming request uses SSL.
-	server.tomcat.redirect-context-root=true # Whether requests to the context root should be redirected by appending a / to the path.
-	server.tomcat.remote-ip-header= # Name of the HTTP header from which the remote IP is extracted. For instance, `X-FORWARDED-FOR`.
-	server.tomcat.resource.allow-caching=true # Whether static resource caching is permitted for this web application.
-	server.tomcat.resource.cache-ttl= # Time-to-live of the static resource cache.
-	server.tomcat.uri-encoding=UTF-8 # Character encoding to use to decode the URI.
-	server.tomcat.use-relative-redirects= # Whether HTTP 1.1 and later location headers generated by a call to sendRedirect will use relative or absolute redirects.
-	server.undertow.accesslog.dir= # Undertow access log directory.
-	server.undertow.accesslog.enabled=false # Whether to enable the access log.
-	server.undertow.accesslog.pattern=common # Format pattern for access logs.
-	server.undertow.accesslog.prefix=access_log. # Log file name prefix.
-	server.undertow.accesslog.rotate=true # Whether to enable access log rotation.
-	server.undertow.accesslog.suffix=log # Log file name suffix.
-	server.undertow.buffer-size= # Size of each buffer.
-	server.undertow.direct-buffers= # Whether to allocate buffers outside the Java heap. The default is derived from the maximum amount of memory that is available to the JVM.
-	server.undertow.eager-filter-init=true # Whether servlet filters should be initialized on startup.
-	server.undertow.io-threads= # Number of I/O threads to create for the worker. The default is derived from the number of available processors.
-	server.undertow.max-http-post-size=-1B # Maximum size of the HTTP post content. When the value is -1, the default, the size is unlimited.
-	server.undertow.no-request-timeout= # Amount of time a connection can sit idle without processing a request, before it is closed by the server.
-	server.undertow.worker-threads= # Number of worker threads. The default is 8 times the number of I/O threads.
-
-	# FREEMARKER ({spring-boot-autoconfigure-module-code}/freemarker/FreeMarkerProperties.java[FreeMarkerProperties])
-	spring.freemarker.allow-request-override=false # Whether HttpServletRequest attributes are allowed to override (hide) controller generated model attributes of the same name.
-	spring.freemarker.allow-session-override=false # Whether HttpSession attributes are allowed to override (hide) controller generated model attributes of the same name.
-	spring.freemarker.cache=false # Whether to enable template caching.
-	spring.freemarker.charset=UTF-8 # Template encoding.
-	spring.freemarker.check-template-location=true # Whether to check that the templates location exists.
-	spring.freemarker.content-type=text/html # Content-Type value.
-	spring.freemarker.enabled=true # Whether to enable MVC view resolution for this technology.
-	spring.freemarker.expose-request-attributes=false # Whether all request attributes should be added to the model prior to merging with the template.
-	spring.freemarker.expose-session-attributes=false # Whether all HttpSession attributes should be added to the model prior to merging with the template.
-	spring.freemarker.expose-spring-macro-helpers=true # Whether to expose a RequestContext for use by Spring's macro library, under the name "springMacroRequestContext".
-	spring.freemarker.prefer-file-system-access=true # Whether to prefer file system access for template loading. File system access enables hot detection of template changes.
-	spring.freemarker.prefix= # Prefix that gets prepended to view names when building a URL.
-	spring.freemarker.request-context-attribute= # Name of the RequestContext attribute for all views.
-	spring.freemarker.settings.*= # Well-known FreeMarker keys which are passed to FreeMarker's Configuration.
-	spring.freemarker.suffix=.ftl # Suffix that gets appended to view names when building a URL.
-	spring.freemarker.template-loader-path=classpath:/templates/ # Comma-separated list of template paths.
-	spring.freemarker.view-names= # The view names that can be resolved.
-
-	# GROOVY TEMPLATES ({spring-boot-autoconfigure-module-code}/groovy/template/GroovyTemplateProperties.java[GroovyTemplateProperties])
-	spring.groovy.template.allow-request-override=false # Whether HttpServletRequest attributes are allowed to override (hide) controller generated model attributes of the same name.
-	spring.groovy.template.allow-session-override=false # Whether HttpSession attributes are allowed to override (hide) controller generated model attributes of the same name.
-	spring.groovy.template.cache=false # Whether to enable template caching.
-	spring.groovy.template.charset=UTF-8 # Template encoding.
-	spring.groovy.template.check-template-location=true # Whether to check that the templates location exists.
-	spring.groovy.template.configuration.*= # See https://docs.spring.io/spring-framework/docs/current/javadoc-api/org/springframework/web/servlet/view/groovy/GroovyMarkupConfigurer.html[GroovyMarkupConfigurer]
-	spring.groovy.template.content-type=text/html # Content-Type value.
-	spring.groovy.template.enabled=true # Whether to enable MVC view resolution for this technology.
-	spring.groovy.template.expose-request-attributes=false # Whether all request attributes should be added to the model prior to merging with the template.
-	spring.groovy.template.expose-session-attributes=false # Whether all HttpSession attributes should be added to the model prior to merging with the template.
-	spring.groovy.template.expose-spring-macro-helpers=true # Whether to expose a RequestContext for use by Spring's macro library, under the name "springMacroRequestContext".
-	spring.groovy.template.prefix= # Prefix that gets prepended to view names when building a URL.
-	spring.groovy.template.request-context-attribute= # Name of the RequestContext attribute for all views.
-	spring.groovy.template.resource-loader-path=classpath:/templates/ # Template path.
-	spring.groovy.template.suffix=.tpl # Suffix that gets appended to view names when building a URL.
-	spring.groovy.template.view-names= # The view names that can be resolved.
-
-	# SPRING HATEOAS ({spring-boot-autoconfigure-module-code}/hateoas/HateoasProperties.java[HateoasProperties])
-	spring.hateoas.use-hal-as-default-json-media-type=true # Whether application/hal+json responses should be sent to requests that accept application/json.
-
-	# HTTP ({spring-boot-autoconfigure-module-code}/http/HttpProperties.java[HttpProperties])
-	spring.http.converters.preferred-json-mapper= # Preferred JSON mapper to use for HTTP message conversion. By default, auto-detected according to the environment.
-	spring.http.encoding.charset=UTF-8 # Charset of HTTP requests and responses. Added to the "Content-Type" header if not set explicitly.
-	spring.http.encoding.enabled=true # Whether to enable http encoding support.
-	spring.http.encoding.force= # Whether to force the encoding to the configured charset on HTTP requests and responses.
-	spring.http.encoding.force-request= # Whether to force the encoding to the configured charset on HTTP requests. Defaults to true when "force" has not been specified.
-	spring.http.encoding.force-response= # Whether to force the encoding to the configured charset on HTTP responses.
-	spring.http.encoding.mapping= # Locale in which to encode mapping.
-	spring.http.log-request-details=false # Whether logging of (potentially sensitive) request details at DEBUG and TRACE level is allowed.
-
-	# MULTIPART ({spring-boot-autoconfigure-module-code}/web/servlet/MultipartProperties.java[MultipartProperties])
-	spring.servlet.multipart.enabled=true # Whether to enable support of multipart uploads.
-	spring.servlet.multipart.file-size-threshold=0B # Threshold after which files are written to disk.
-	spring.servlet.multipart.location= # Intermediate location of uploaded files.
-	spring.servlet.multipart.max-file-size=1MB # Max file size.
-	spring.servlet.multipart.max-request-size=10MB # Max request size.
-	spring.servlet.multipart.resolve-lazily=false # Whether to resolve the multipart request lazily at the time of file or parameter access.
-
-	# JACKSON ({spring-boot-autoconfigure-module-code}/jackson/JacksonProperties.java[JacksonProperties])
-	spring.jackson.date-format= # Date format string or a fully-qualified date format class name. For instance, `yyyy-MM-dd HH:mm:ss`.
-	spring.jackson.default-property-inclusion= # Controls the inclusion of properties during serialization. Configured with one of the values in Jackson's JsonInclude.Include enumeration.
-	spring.jackson.deserialization.*= # Jackson on/off features that affect the way Java objects are deserialized.
-	spring.jackson.generator.*= # Jackson on/off features for generators.
-	spring.jackson.joda-date-time-format= # Joda date time format string. If not configured, "date-format" is used as a fallback if it is configured with a format string.
-	spring.jackson.locale= # Locale used for formatting.
-	spring.jackson.mapper.*= # Jackson general purpose on/off features.
-	spring.jackson.parser.*= # Jackson on/off features for parsers.
-	spring.jackson.property-naming-strategy= # One of the constants on Jackson's PropertyNamingStrategy. Can also be a fully-qualified class name of a PropertyNamingStrategy subclass.
-	spring.jackson.serialization.*= # Jackson on/off features that affect the way Java objects are serialized.
-	spring.jackson.time-zone= #  Time zone used when formatting dates. For instance, "America/Los_Angeles" or "GMT+10".
-	spring.jackson.visibility.*= # Jackson visibility thresholds that can be used to limit which methods (and fields) are auto-detected.
-
-	# GSON ({spring-boot-autoconfigure-module-code}/gson/GsonProperties.java[GsonProperties])
-	spring.gson.date-format= # Format to use when serializing Date objects.
-	spring.gson.disable-html-escaping= # Whether to disable the escaping of HTML characters such as '<', '>', etc.
-	spring.gson.disable-inner-class-serialization= # Whether to exclude inner classes during serialization.
-	spring.gson.enable-complex-map-key-serialization= # Whether to enable serialization of complex map keys (i.e. non-primitives).
-	spring.gson.exclude-fields-without-expose-annotation= # Whether to exclude all fields from consideration for serialization or deserialization that do not have the "Expose" annotation.
-	spring.gson.field-naming-policy= # Naming policy that should be applied to an object's field during serialization and deserialization.
-	spring.gson.generate-non-executable-json= # Whether to generate non executable JSON by prefixing the output with some special text.
-	spring.gson.lenient= # Whether to be lenient about parsing JSON that doesn't conform to RFC 4627.
-	spring.gson.long-serialization-policy= # Serialization policy for Long and long types.
-	spring.gson.pretty-printing= # Whether to output serialized JSON that fits in a page for pretty printing.
-	spring.gson.serialize-nulls= # Whether to serialize null fields.
-
-	# JERSEY ({spring-boot-autoconfigure-module-code}/jersey/JerseyProperties.java[JerseyProperties])
-	spring.jersey.application-path= # Path that serves as the base URI for the application. If specified, overrides the value of "@ApplicationPath".
-	spring.jersey.filter.order=0 # Jersey filter chain order.
-	spring.jersey.init.*= # Init parameters to pass to Jersey through the servlet or filter.
-	spring.jersey.servlet.load-on-startup=-1 # Load on startup priority of the Jersey servlet.
-	spring.jersey.type=servlet # Jersey integration type.
-
-	# SPRING LDAP ({spring-boot-autoconfigure-module-code}/ldap/LdapProperties.java[LdapProperties])
-	spring.ldap.anonymous-read-only=false # Whether read-only operations should use an anonymous environment.
-	spring.ldap.base= # Base suffix from which all operations should originate.
-	spring.ldap.base-environment.*= # LDAP specification settings.
-	spring.ldap.password= # Login password of the server.
-	spring.ldap.urls= # LDAP URLs of the server.
-	spring.ldap.username= # Login username of the server.
-
-	# EMBEDDED LDAP ({spring-boot-autoconfigure-module-code}/ldap/embedded/EmbeddedLdapProperties.java[EmbeddedLdapProperties])
-	spring.ldap.embedded.base-dn= # List of base DNs.
-	spring.ldap.embedded.credential.username= # Embedded LDAP username.
-	spring.ldap.embedded.credential.password= # Embedded LDAP password.
-	spring.ldap.embedded.ldif=classpath:schema.ldif # Schema (LDIF) script resource reference.
-	spring.ldap.embedded.port=0 # Embedded LDAP port.
-	spring.ldap.embedded.validation.enabled=true # Whether to enable LDAP schema validation.
-	spring.ldap.embedded.validation.schema= # Path to the custom schema.
-
-	# MUSTACHE TEMPLATES ({spring-boot-autoconfigure-module-code}/mustache/MustacheAutoConfiguration.java[MustacheAutoConfiguration])
-	spring.mustache.allow-request-override=false # Whether HttpServletRequest attributes are allowed to override (hide) controller generated model attributes of the same name.
-	spring.mustache.allow-session-override=false # Whether HttpSession attributes are allowed to override (hide) controller generated model attributes of the same name.
-	spring.mustache.cache=false # Whether to enable template caching.
-	spring.mustache.charset=UTF-8 # Template encoding.
-	spring.mustache.check-template-location=true # Whether to check that the templates location exists.
-	spring.mustache.content-type=text/html # Content-Type value.
-	spring.mustache.enabled=true # Whether to enable MVC view resolution for this technology.
-	spring.mustache.expose-request-attributes=false # Whether all request attributes should be added to the model prior to merging with the template.
-	spring.mustache.expose-session-attributes=false # Whether all HttpSession attributes should be added to the model prior to merging with the template.
-	spring.mustache.expose-spring-macro-helpers=true # Whether to expose a RequestContext for use by Spring's macro library, under the name "springMacroRequestContext".
-	spring.mustache.prefix=classpath:/templates/ # Prefix to apply to template names.
-	spring.mustache.request-context-attribute= # Name of the RequestContext attribute for all views.
-	spring.mustache.suffix=.mustache # Suffix to apply to template names.
-	spring.mustache.view-names= # The view names that can be resolved.
-
-	# SPRING MVC ({spring-boot-autoconfigure-module-code}/web/servlet/WebMvcProperties.java[WebMvcProperties])
-	spring.mvc.async.request-timeout= # Amount of time before asynchronous request handling times out.
-	spring.mvc.contentnegotiation.favor-parameter=false # Whether a request parameter ("format" by default) should be used to determine the requested media type.
-	spring.mvc.contentnegotiation.favor-path-extension=false # Whether the path extension in the URL path should be used to determine the requested media type.
-	spring.mvc.contentnegotiation.media-types.*= # Map file extensions to media types for content negotiation. For instance, yml to text/yaml.
-	spring.mvc.contentnegotiation.parameter-name= # Query parameter name to use when "favor-parameter" is enabled.
-	spring.mvc.date-format= # Date format to use. For instance, `dd/MM/yyyy`.
-	spring.mvc.dispatch-trace-request=false # Whether to dispatch TRACE requests to the FrameworkServlet doService method.
-	spring.mvc.dispatch-options-request=true # Whether to dispatch OPTIONS requests to the FrameworkServlet doService method.
-	spring.mvc.favicon.enabled=true # Whether to enable resolution of favicon.ico.
-	spring.mvc.formcontent.filter.enabled=true # Whether to enable Spring's FormContentFilter.
-	spring.mvc.hiddenmethod.filter.enabled=true # Whether to enable Spring's HiddenHttpMethodFilter.
-	spring.mvc.ignore-default-model-on-redirect=true # Whether the content of the "default" model should be ignored during redirect scenarios.
-	spring.mvc.locale= # Locale to use. By default, this locale is overridden by the "Accept-Language" header.
-	spring.mvc.locale-resolver=accept-header # Define how the locale should be resolved.
-	spring.mvc.log-resolved-exception=false # Whether to enable warn logging of exceptions resolved by a "HandlerExceptionResolver", except for "DefaultHandlerExceptionResolver".
-	spring.mvc.message-codes-resolver-format= # Formatting strategy for message codes. For instance, `PREFIX_ERROR_CODE`.
-	spring.mvc.pathmatch.use-registered-suffix-pattern=false # Whether suffix pattern matching should work only against extensions registered with "spring.mvc.contentnegotiation.media-types.*".
-	spring.mvc.pathmatch.use-suffix-pattern=false # Whether to use suffix pattern match (".*") when matching patterns to requests.
-	spring.mvc.servlet.load-on-startup=-1 # Load on startup priority of the dispatcher servlet.
-	spring.mvc.servlet.path=/ # Path of the dispatcher servlet.
-	spring.mvc.static-path-pattern=/** # Path pattern used for static resources.
-	spring.mvc.throw-exception-if-no-handler-found=false # Whether a "NoHandlerFoundException" should be thrown if no Handler was found to process a request.
-	spring.mvc.view.prefix= # Spring MVC view prefix.
-	spring.mvc.view.suffix= # Spring MVC view suffix.
-
-	# SPRING RESOURCES HANDLING ({spring-boot-autoconfigure-module-code}/web/ResourceProperties.java[ResourceProperties])
-	spring.resources.add-mappings=true # Whether to enable default resource handling.
-	spring.resources.cache.cachecontrol.cache-private= # Indicate that the response message is intended for a single user and must not be stored by a shared cache.
-	spring.resources.cache.cachecontrol.cache-public= # Indicate that any cache may store the response.
-	spring.resources.cache.cachecontrol.max-age= # Maximum time the response should be cached, in seconds if no duration suffix is not specified.
-	spring.resources.cache.cachecontrol.must-revalidate= # Indicate that once it has become stale, a cache must not use the response without re-validating it with the server.
-	spring.resources.cache.cachecontrol.no-cache= # Indicate that the cached response can be reused only if re-validated with the server.
-	spring.resources.cache.cachecontrol.no-store= # Indicate to not cache the response in any case.
-	spring.resources.cache.cachecontrol.no-transform= # Indicate intermediaries (caches and others) that they should not transform the response content.
-	spring.resources.cache.cachecontrol.proxy-revalidate= # Same meaning as the "must-revalidate" directive, except that it does not apply to private caches.
-	spring.resources.cache.cachecontrol.s-max-age= # Maximum time the response should be cached by shared caches, in seconds if no duration suffix is not specified.
-	spring.resources.cache.cachecontrol.stale-if-error= # Maximum time the response may be used when errors are encountered, in seconds if no duration suffix is not specified.
-	spring.resources.cache.cachecontrol.stale-while-revalidate= # Maximum time the response can be served after it becomes stale, in seconds if no duration suffix is not specified.
-	spring.resources.cache.period= # Cache period for the resources served by the resource handler. If a duration suffix is not specified, seconds will be used.
-	spring.resources.chain.cache=true # Whether to enable caching in the Resource chain.
-	spring.resources.chain.compressed=false # Whether to enable resolution of already compressed resources (gzip, brotli).
-	spring.resources.chain.enabled= # Whether to enable the Spring Resource Handling chain. By default, disabled unless at least one strategy has been enabled.
-	spring.resources.chain.html-application-cache=false # Whether to enable HTML5 application cache manifest rewriting.
-	spring.resources.chain.strategy.content.enabled=false # Whether to enable the content Version Strategy.
-	spring.resources.chain.strategy.content.paths=/** # Comma-separated list of patterns to apply to the content Version Strategy.
-	spring.resources.chain.strategy.fixed.enabled=false # Whether to enable the fixed Version Strategy.
-	spring.resources.chain.strategy.fixed.paths=/** # Comma-separated list of patterns to apply to the fixed Version Strategy.
-	spring.resources.chain.strategy.fixed.version= # Version string to use for the fixed Version Strategy.
-	spring.resources.static-locations=classpath:/META-INF/resources/,classpath:/resources/,classpath:/static/,classpath:/public/ # Locations of static resources.
-
-	# SPRING SESSION ({spring-boot-autoconfigure-module-code}/session/SessionProperties.java[SessionProperties])
-	spring.session.store-type= # Session store type.
-	spring.session.timeout= # Session timeout. If a duration suffix is not specified, seconds will be used.
-	spring.session.servlet.filter-order=-2147483598 # Session repository filter order.
-	spring.session.servlet.filter-dispatcher-types=async,error,request # Session repository filter dispatcher types.
-
-	# SPRING SESSION HAZELCAST ({spring-boot-autoconfigure-module-code}/session/HazelcastSessionProperties.java[HazelcastSessionProperties])
-	spring.session.hazelcast.flush-mode=on-save # Sessions flush mode.
-	spring.session.hazelcast.map-name=spring:session:sessions # Name of the map used to store sessions.
-
-	# SPRING SESSION JDBC ({spring-boot-autoconfigure-module-code}/session/JdbcSessionProperties.java[JdbcSessionProperties])
-	spring.session.jdbc.cleanup-cron=0 * * * * * # Cron expression for expired session cleanup job.
-	spring.session.jdbc.initialize-schema=embedded # Database schema initialization mode.
-	spring.session.jdbc.schema=classpath:org/springframework/session/jdbc/schema-@@platform@@.sql # Path to the SQL file to use to initialize the database schema.
-	spring.session.jdbc.table-name=SPRING_SESSION # Name of the database table used to store sessions.
-
-	# SPRING SESSION MONGODB ({spring-boot-autoconfigure-module-code}/session/MongoSessionProperties.java[MongoSessionProperties])
-	spring.session.mongodb.collection-name=sessions # Collection name used to store sessions.
-
-	# SPRING SESSION REDIS ({spring-boot-autoconfigure-module-code}/session/RedisSessionProperties.java[RedisSessionProperties])
-	spring.session.redis.cleanup-cron=0 * * * * * # Cron expression for expired session cleanup job.
-	spring.session.redis.flush-mode=on-save # Sessions flush mode.
-	spring.session.redis.namespace=spring:session # Namespace for keys used to store sessions.
-
-	# THYMELEAF ({spring-boot-autoconfigure-module-code}/thymeleaf/ThymeleafAutoConfiguration.java[ThymeleafAutoConfiguration])
-	spring.thymeleaf.cache=true # Whether to enable template caching.
-	spring.thymeleaf.check-template=true # Whether to check that the template exists before rendering it.
-	spring.thymeleaf.check-template-location=true # Whether to check that the templates location exists.
-	spring.thymeleaf.enabled=true # Whether to enable Thymeleaf view resolution for Web frameworks.
-	spring.thymeleaf.enable-spring-el-compiler=false # Enable the SpringEL compiler in SpringEL expressions.
-	spring.thymeleaf.encoding=UTF-8 # Template files encoding.
-	spring.thymeleaf.excluded-view-names= # Comma-separated list of view names (patterns allowed) that should be excluded from resolution.
-	spring.thymeleaf.mode=HTML # Template mode to be applied to templates. See also Thymeleaf's TemplateMode enum.
-	spring.thymeleaf.prefix=classpath:/templates/ # Prefix that gets prepended to view names when building a URL.
-	spring.thymeleaf.reactive.chunked-mode-view-names= # Comma-separated list of view names (patterns allowed) that should be the only ones executed in CHUNKED mode when a max chunk size is set.
-	spring.thymeleaf.reactive.full-mode-view-names= # Comma-separated list of view names (patterns allowed) that should be executed in FULL mode even if a max chunk size is set.
-	spring.thymeleaf.reactive.max-chunk-size=0B # Maximum size of data buffers used for writing to the response.
-	spring.thymeleaf.reactive.media-types= # Media types supported by the view technology.
-	spring.thymeleaf.render-hidden-markers-before-checkboxes=false # Whether hidden form inputs acting as markers for checkboxes should be rendered before the checkbox element itself.
-	spring.thymeleaf.servlet.content-type=text/html # Content-Type value written to HTTP responses.
-	spring.thymeleaf.servlet.produce-partial-output-while-processing=true # Whether Thymeleaf should start writing partial output as soon as possible or buffer until template processing is finished.
-	spring.thymeleaf.suffix=.html # Suffix that gets appended to view names when building a URL.
-	spring.thymeleaf.template-resolver-order= # Order of the template resolver in the chain.
-	spring.thymeleaf.view-names= # Comma-separated list of view names (patterns allowed) that can be resolved.
-
-	# SPRING WEBFLUX ({spring-boot-autoconfigure-module-code}/web/reactive/WebFluxProperties.java[WebFluxProperties])
-	spring.webflux.date-format= # Date format to use. For instance, `dd/MM/yyyy`.
-	spring.webflux.hiddenmethod.filter.enabled=true # Whether to enable Spring's HiddenHttpMethodFilter.
-	spring.webflux.static-path-pattern=/** # Path pattern used for static resources.
-
-	# SPRING WEB SERVICES ({spring-boot-autoconfigure-module-code}/webservices/WebServicesProperties.java[WebServicesProperties])
-	spring.webservices.path=/services # Path that serves as the base URI for the services.
-	spring.webservices.servlet.init= # Servlet init parameters to pass to Spring Web Services.
-	spring.webservices.servlet.load-on-startup=-1 # Load on startup priority of the Spring Web Services servlet.
-	spring.webservices.wsdl-locations= # Comma-separated list of locations of WSDLs and accompanying XSDs to be exposed as beans.
-
-
-	# ----------------------------------------
-	# SECURITY PROPERTIES
-	# ----------------------------------------
-	# SECURITY ({spring-boot-autoconfigure-module-code}/security/SecurityProperties.java[SecurityProperties])
-	spring.security.filter.order=-100 # Security filter chain order.
-	spring.security.filter.dispatcher-types=async,error,request # Security filter chain dispatcher types.
-	spring.security.user.name=user # Default user name.
-	spring.security.user.password= # Password for the default user name.
-	spring.security.user.roles= # Granted roles for the default user name.
-
-	# SECURITY OAUTH2 CLIENT ({spring-boot-autoconfigure-module-code}/security/oauth2/client/OAuth2ClientProperties.java[OAuth2ClientProperties])
-	spring.security.oauth2.client.provider.*= # OAuth provider details.
-	spring.security.oauth2.client.registration.*= # OAuth client registrations.
-
-	# SECURITY OAUTH2 RESOURCE SERVER ({spring-boot-autoconfigure-module-code}/security/oauth2/resource/OAuth2ResourceServerProperties.java[OAuth2ResourceServerProperties])
-	spring.security.oauth2.resourceserver.jwt.jwk-set-uri= # JSON Web Key URI to use to verify the JWT token.
-	spring.security.oauth2.resourceserver.jwt.issuer-uri= # URI that an OpenID Connect Provider asserts as its Issuer Identifier.
-
-	# ----------------------------------------
-	# DATA PROPERTIES
-	# ----------------------------------------
-
-	# FLYWAY ({spring-boot-autoconfigure-module-code}/flyway/FlywayProperties.java[FlywayProperties])
-	spring.flyway.baseline-description=<< Flyway Baseline >> # Description to tag an existing schema with when applying a baseline.
-	spring.flyway.baseline-on-migrate=false # Whether to automatically call baseline when migrating a non-empty schema.
-	spring.flyway.baseline-version=1 # Version to tag an existing schema with when executing baseline.
-	spring.flyway.check-location=true # Whether to check that migration scripts location exists.
-	spring.flyway.clean-disabled=false # Whether to disable cleaning of the database.
-	spring.flyway.clean-on-validation-error=false # Whether to automatically call clean when a validation error occurs.
-	spring.flyway.connect-retries=0 # Maximum number of retries when attempting to connect to the database.
-	spring.flyway.enabled=true # Whether to enable flyway.
-	spring.flyway.encoding=UTF-8 # Encoding of SQL migrations.
-	spring.flyway.group=false # Whether to group all pending migrations together in the same transaction when applying them.
-	spring.flyway.ignore-future-migrations=true # Whether to ignore future migrations when reading the schema history table.
-	spring.flyway.ignore-ignored-migrations=false # Whether to ignore ignored migrations when reading the schema history table.
-	spring.flyway.ignore-missing-migrations=false # Whether to ignore missing migrations when reading the schema history table.
-	spring.flyway.ignore-pending-migrations=false # Whether to ignore pending migrations when reading the schema history table.
-	spring.flyway.init-sqls= # SQL statements to execute to initialize a connection immediately after obtaining it.
-	spring.flyway.installed-by= # Username recorded in the schema history table as having applied the migration.
-	spring.flyway.locations=classpath:db/migration # Locations of migrations scripts. Can contain the special "\{vendor}" placeholder to use vendor-specific locations.
-	spring.flyway.mixed=false # Whether to allow mixing transactional and non-transactional statements within the same migration.
-	spring.flyway.out-of-order=false # Whether to allow migrations to be run out of order.
-	spring.flyway.password= # Login password of the database to migrate.
-	spring.flyway.placeholder-prefix=${ # Prefix of placeholders in migration scripts.
-	spring.flyway.placeholder-replacement=true # Perform placeholder replacement in migration scripts.
-	spring.flyway.placeholder-suffix=} # Suffix of placeholders in migration scripts.
-	spring.flyway.placeholders= # Placeholders and their replacements to apply to sql migration scripts.
-	spring.flyway.repeatable-sql-migration-prefix=R # File name prefix for repeatable SQL migrations.
-	spring.flyway.schemas= # Scheme names managed by Flyway (case-sensitive).
-	spring.flyway.skip-default-callbacks=false # Whether to skip default callbacks. If true, only custom callbacks are used.
-	spring.flyway.skip-default-resolvers=false # Whether to skip default resolvers. If true, only custom resolvers are used.
-	spring.flyway.sql-migration-prefix=V # File name prefix for SQL migrations.
-	spring.flyway.sql-migration-separator=__ # File name separator for SQL migrations.
-	spring.flyway.sql-migration-suffixes=.sql # File name suffix for SQL migrations.
-	spring.flyway.table=flyway_schema_history # Name of the schema schema history table that will be used by Flyway.
-	spring.flyway.target= # Target version up to which migrations should be considered.
-	spring.flyway.url= # JDBC url of the database to migrate. If not set, the primary configured data source is used.
-	spring.flyway.user= # Login user of the database to migrate.
-	spring.flyway.validate-on-migrate=true # Whether to automatically call validate when performing a migration.
-
-	# LIQUIBASE ({spring-boot-autoconfigure-module-code}/liquibase/LiquibaseProperties.java[LiquibaseProperties])
-	spring.liquibase.change-log=classpath:/db/changelog/db.changelog-master.yaml # Change log configuration path.
-	spring.liquibase.contexts= # Comma-separated list of runtime contexts to use.
-	spring.liquibase.database-change-log-lock-table=DATABASECHANGELOGLOCK # Name of table to use for tracking concurrent Liquibase usage.
-	spring.liquibase.database-change-log-table=DATABASECHANGELOG # Name of table to use for tracking change history.
-	spring.liquibase.default-schema= # Default database schema.
-	spring.liquibase.drop-first=false # Whether to first drop the database schema.
-	spring.liquibase.enabled=true # Whether to enable Liquibase support.
-	spring.liquibase.labels= # Comma-separated list of runtime labels to use.
-	spring.liquibase.liquibase-schema= # Schema to use for Liquibase objects.
-	spring.liquibase.liquibase-tablespace= # Tablespace to use for Liquibase objects.
-	spring.liquibase.parameters.*= # Change log parameters.
-	spring.liquibase.password= # Login password of the database to migrate.
-	spring.liquibase.rollback-file= # File to which rollback SQL is written when an update is performed.
-	spring.liquibase.test-rollback-on-update=false # Whether rollback should be tested before update is performed.
-	spring.liquibase.url= # JDBC URL of the database to migrate. If not set, the primary configured data source is used.
-	spring.liquibase.user= # Login user of the database to migrate.
-
-	# COUCHBASE ({spring-boot-autoconfigure-module-code}/couchbase/CouchbaseProperties.java[CouchbaseProperties])
-	spring.couchbase.bootstrap-hosts= # Couchbase nodes (host or IP address) to bootstrap from.
-	spring.couchbase.bucket.name=default # Name of the bucket to connect to.
-	spring.couchbase.bucket.password=  # Password of the bucket.
-	spring.couchbase.env.endpoints.key-value=1 # Number of sockets per node against the key/value service.
-	spring.couchbase.env.endpoints.queryservice.min-endpoints=1 # Minimum number of sockets per node.
-	spring.couchbase.env.endpoints.queryservice.max-endpoints=1 # Maximum number of sockets per node.
-	spring.couchbase.env.endpoints.viewservice.min-endpoints=1 # Minimum number of sockets per node.
-	spring.couchbase.env.endpoints.viewservice.max-endpoints=1 # Maximum number of sockets per node.
-	spring.couchbase.env.ssl.enabled= # Whether to enable SSL support. Enabled automatically if a "keyStore" is provided unless specified otherwise.
-	spring.couchbase.env.ssl.key-store= # Path to the JVM key store that holds the certificates.
-	spring.couchbase.env.ssl.key-store-password= # Password used to access the key store.
-	spring.couchbase.env.timeouts.connect=5000ms # Bucket connections timeouts.
-	spring.couchbase.env.timeouts.key-value=2500ms # Blocking operations performed on a specific key timeout.
-	spring.couchbase.env.timeouts.query=7500ms # N1QL query operations timeout.
-	spring.couchbase.env.timeouts.socket-connect=1000ms # Socket connect connections timeout.
-	spring.couchbase.env.timeouts.view=7500ms # Regular and geospatial view operations timeout.
-
-	# DAO ({spring-boot-autoconfigure-module-code}/dao/PersistenceExceptionTranslationAutoConfiguration.java[PersistenceExceptionTranslationAutoConfiguration])
-	spring.dao.exceptiontranslation.enabled=true # Whether to enable the PersistenceExceptionTranslationPostProcessor.
-
-	# CASSANDRA ({spring-boot-autoconfigure-module-code}/cassandra/CassandraProperties.java[CassandraProperties])
-	spring.data.cassandra.cluster-name= # Name of the Cassandra cluster.
-	spring.data.cassandra.compression=none # Compression supported by the Cassandra binary protocol.
-	spring.data.cassandra.connect-timeout= # Socket option: connection time out.
-	spring.data.cassandra.consistency-level= # Queries consistency level.
-	spring.data.cassandra.contact-points=localhost # Cluster node addresses.
-	spring.data.cassandra.fetch-size= # Queries default fetch size.
-	spring.data.cassandra.jmx-enabled=false # Whether to enable JMX reporting.
-	spring.data.cassandra.keyspace-name= # Keyspace name to use.
-	spring.data.cassandra.port= # Port of the Cassandra server.
-	spring.data.cassandra.password= # Login password of the server.
-	spring.data.cassandra.pool.heartbeat-interval=30s # Heartbeat interval after which a message is sent on an idle connection to make sure it's still alive. If a duration suffix is not specified, seconds will be used.
-	spring.data.cassandra.pool.idle-timeout=120s # Idle timeout before an idle connection is removed. If a duration suffix is not specified, seconds will be used.
-	spring.data.cassandra.pool.max-queue-size=256 # Maximum number of requests that get queued if no connection is available.
-	spring.data.cassandra.pool.pool-timeout=5000ms # Pool timeout when trying to acquire a connection from a host's pool.
-	spring.data.cassandra.read-timeout= # Socket option: read time out.
-	spring.data.cassandra.repositories.type=auto # Type of Cassandra repositories to enable.
-	spring.data.cassandra.serial-consistency-level= # Queries serial consistency level.
-	spring.data.cassandra.schema-action=none # Schema action to take at startup.
-	spring.data.cassandra.ssl=false # Enable SSL support.
-	spring.data.cassandra.username= # Login user of the server.
-
-	# DATA COUCHBASE ({spring-boot-autoconfigure-module-code}/data/couchbase/CouchbaseDataProperties.java[CouchbaseDataProperties])
-	spring.data.couchbase.auto-index=false # Automatically create views and indexes.
-	spring.data.couchbase.consistency=read-your-own-writes # Consistency to apply by default on generated queries.
-	spring.data.couchbase.repositories.type=auto # Type of Couchbase repositories to enable.
-
-	# ELASTICSEARCH ({spring-boot-autoconfigure-module-code}/data/elasticsearch/ElasticsearchProperties.java[ElasticsearchProperties])
-	spring.data.elasticsearch.cluster-name=elasticsearch # Elasticsearch cluster name.
-	spring.data.elasticsearch.cluster-nodes= # Comma-separated list of cluster node addresses.
-	spring.data.elasticsearch.properties.*= # Additional properties used to configure the client.
-	spring.data.elasticsearch.repositories.enabled=true # Whether to enable Elasticsearch repositories.
-
-	# DATA JDBC
-	spring.data.jdbc.repositories.enabled=true # Whether to enable JDBC repositories.
-
-	# DATA LDAP
-	spring.data.ldap.repositories.enabled=true # Whether to enable LDAP repositories.
-
-	# MONGODB ({spring-boot-autoconfigure-module-code}/mongo/MongoProperties.java[MongoProperties])
-	spring.data.mongodb.authentication-database= # Authentication database name.
-	spring.data.mongodb.database= # Database name.
-	spring.data.mongodb.field-naming-strategy= # Fully qualified name of the FieldNamingStrategy to use.
-	spring.data.mongodb.grid-fs-database= # GridFS database name.
-	spring.data.mongodb.host= # Mongo server host. Cannot be set with URI.
-	spring.data.mongodb.password= # Login password of the mongo server. Cannot be set with URI.
-	spring.data.mongodb.port= # Mongo server port. Cannot be set with URI.
-	spring.data.mongodb.repositories.type=auto # Type of Mongo repositories to enable.
-	spring.data.mongodb.uri=mongodb://localhost/test # Mongo database URI. Cannot be set with host, port and credentials.
-	spring.data.mongodb.username= # Login user of the mongo server. Cannot be set with URI.
-
-	# DATA REDIS
-	spring.data.redis.repositories.enabled=true # Whether to enable Redis repositories.
-
-	# NEO4J ({spring-boot-autoconfigure-module-code}/data/neo4j/Neo4jProperties.java[Neo4jProperties])
-	spring.data.neo4j.auto-index=none # Auto index mode.
-	spring.data.neo4j.embedded.enabled=true # Whether to enable embedded mode if the embedded driver is available.
-	spring.data.neo4j.open-in-view=true # Register OpenSessionInViewInterceptor. Binds a Neo4j Session to the thread for the entire processing of the request.
-	spring.data.neo4j.password= # Login password of the server.
-	spring.data.neo4j.repositories.enabled=true # Whether to enable Neo4j repositories.
-	spring.data.neo4j.uri= # URI used by the driver. Auto-detected by default.
-	spring.data.neo4j.username= # Login user of the server.
-
-	# DATA REST ({spring-boot-autoconfigure-module-code}/data/rest/RepositoryRestProperties.java[RepositoryRestProperties])
-	spring.data.rest.base-path= # Base path to be used by Spring Data REST to expose repository resources.
-	spring.data.rest.default-media-type= # Content type to use as a default when none is specified.
-	spring.data.rest.default-page-size= # Default size of pages.
-	spring.data.rest.detection-strategy=default # Strategy to use to determine which repositories get exposed.
-	spring.data.rest.enable-enum-translation= # Whether to enable enum value translation through the Spring Data REST default resource bundle.
-	spring.data.rest.limit-param-name= # Name of the URL query string parameter that indicates how many results to return at once.
-	spring.data.rest.max-page-size= # Maximum size of pages.
-	spring.data.rest.page-param-name= # Name of the URL query string parameter that indicates what page to return.
-	spring.data.rest.return-body-on-create= # Whether to return a response body after creating an entity.
-	spring.data.rest.return-body-on-update= # Whether to return a response body after updating an entity.
-	spring.data.rest.sort-param-name= # Name of the URL query string parameter that indicates what direction to sort results.
-
-	# SOLR ({spring-boot-autoconfigure-module-code}/solr/SolrProperties.java[SolrProperties])
-	spring.data.solr.host=http://127.0.0.1:8983/solr # Solr host. Ignored if "zk-host" is set.
-	spring.data.solr.repositories.enabled=true # Whether to enable Solr repositories.
-	spring.data.solr.zk-host= # ZooKeeper host address in the form HOST:PORT.
-
-	# DATA WEB ({spring-boot-autoconfigure-module-code}/data/web/SpringDataWebProperties.java[SpringDataWebProperties])
-	spring.data.web.pageable.default-page-size=20 # Default page size.
-	spring.data.web.pageable.max-page-size=2000 # Maximum page size to be accepted.
-	spring.data.web.pageable.one-indexed-parameters=false # Whether to expose and assume 1-based page number indexes.
-	spring.data.web.pageable.page-parameter=page # Page index parameter name.
-	spring.data.web.pageable.prefix= # General prefix to be prepended to the page number and page size parameters.
-	spring.data.web.pageable.qualifier-delimiter=_ # Delimiter to be used between the qualifier and the actual page number and size properties.
-	spring.data.web.pageable.size-parameter=size # Page size parameter name.
-	spring.data.web.sort.sort-parameter=sort # Sort parameter name.
-
-	# DATASOURCE ({spring-boot-autoconfigure-module-code}/jdbc/DataSourceAutoConfiguration.java[DataSourceAutoConfiguration] & {spring-boot-autoconfigure-module-code}/jdbc/DataSourceProperties.java[DataSourceProperties])
-	spring.datasource.continue-on-error=false # Whether to stop if an error occurs while initializing the database.
-	spring.datasource.data= # Data (DML) script resource references.
-	spring.datasource.data-username= # Username of the database to execute DML scripts (if different).
-	spring.datasource.data-password= # Password of the database to execute DML scripts (if different).
-	spring.datasource.dbcp2.*= # Commons DBCP2 specific settings
-	spring.datasource.driver-class-name= # Fully qualified name of the JDBC driver. Auto-detected based on the URL by default.
-	spring.datasource.generate-unique-name=false # Whether to generate a random datasource name.
-	spring.datasource.hikari.*= # Hikari specific settings
-	spring.datasource.initialization-mode=embedded # Initialize the datasource with available DDL and DML scripts.
-	spring.datasource.jmx-enabled=false # Whether to enable JMX support (if provided by the underlying pool).
-	spring.datasource.jndi-name= # JNDI location of the datasource. Class, url, username & password are ignored when set.
-	spring.datasource.name= # Name of the datasource. Default to "testdb" when using an embedded database.
-	spring.datasource.password= # Login password of the database.
-	spring.datasource.platform=all # Platform to use in the DDL or DML scripts (such as schema-$\{platform}.sql or data-$\{platform}.sql).
-	spring.datasource.schema= # Schema (DDL) script resource references.
-	spring.datasource.schema-username= # Username of the database to execute DDL scripts (if different).
-	spring.datasource.schema-password= # Password of the database to execute DDL scripts (if different).
-	spring.datasource.separator=; # Statement separator in SQL initialization scripts.
-	spring.datasource.sql-script-encoding= # SQL scripts encoding.
-	spring.datasource.tomcat.*= # Tomcat datasource specific settings
-	spring.datasource.type= # Fully qualified name of the connection pool implementation to use. By default, it is auto-detected from the classpath.
-	spring.datasource.url= # JDBC URL of the database.
-	spring.datasource.username= # Login username of the database.
-	spring.datasource.xa.data-source-class-name= # XA datasource fully qualified name.
-	spring.datasource.xa.properties= # Properties to pass to the XA data source.
-
-	# JEST (Elasticsearch HTTP client) ({spring-boot-autoconfigure-module-code}/elasticsearch/jest/JestProperties.java[JestProperties])
-	spring.elasticsearch.jest.connection-timeout=3s # Connection timeout.
-	spring.elasticsearch.jest.multi-threaded=true # Whether to enable connection requests from multiple execution threads.
-	spring.elasticsearch.jest.password= # Login password.
-	spring.elasticsearch.jest.proxy.host= # Proxy host the HTTP client should use.
-	spring.elasticsearch.jest.proxy.port= # Proxy port the HTTP client should use.
-	spring.elasticsearch.jest.read-timeout=3s # Read timeout.
-	spring.elasticsearch.jest.uris=http://localhost:9200 # Comma-separated list of the Elasticsearch instances to use.
-	spring.elasticsearch.jest.username= # Login username.
-
-	# Elasticsearch REST clients ({spring-boot-autoconfigure-module-code}/elasticsearch/rest/RestClientProperties.java[RestClientProperties])
-	spring.elasticsearch.rest.password= # Credentials password.
-    spring.elasticsearch.rest.uris=http://localhost:9200 # Comma-separated list of the Elasticsearch instances to use.
-    spring.elasticsearch.rest.username= # Credentials username.
-
-	# H2 Web Console ({spring-boot-autoconfigure-module-code}/h2/H2ConsoleProperties.java[H2ConsoleProperties])
-	spring.h2.console.enabled=false # Whether to enable the console.
-	spring.h2.console.path=/h2-console # Path at which the console is available.
-	spring.h2.console.settings.trace=false # Whether to enable trace output.
-	spring.h2.console.settings.web-allow-others=false # Whether to enable remote access.
-
-	# InfluxDB ({spring-boot-autoconfigure-module-code}/influx/InfluxDbProperties.java[InfluxDbProperties])
-	spring.influx.password= # Login password.
-	spring.influx.url= # URL of the InfluxDB instance to which to connect.
-	spring.influx.user= # Login user.
-
-	# JOOQ ({spring-boot-autoconfigure-module-code}/jooq/JooqProperties.java[JooqProperties])
-	spring.jooq.sql-dialect= # SQL dialect to use. Auto-detected by default.
-
-	# JDBC ({spring-boot-autoconfigure-module-code}/jdbc/JdbcProperties.java[JdbcProperties])
-	spring.jdbc.template.fetch-size=-1 # Number of rows that should be fetched from the database when more rows are needed.
-	spring.jdbc.template.max-rows=-1 # Maximum number of rows.
-	spring.jdbc.template.query-timeout= # Query timeout. Default is to use the JDBC driver's default configuration. If a duration suffix is not specified, seconds will be used.
-
-	# JPA ({spring-boot-autoconfigure-module-code}/orm/jpa/JpaBaseConfiguration.java[JpaBaseConfiguration], {spring-boot-autoconfigure-module-code}/orm/jpa/HibernateJpaAutoConfiguration.java[HibernateJpaAutoConfiguration])
-	spring.data.jpa.repositories.bootstrap-mode=default # Bootstrap mode for JPA repositories.
-	spring.data.jpa.repositories.enabled=true # Whether to enable JPA repositories.
-	spring.jpa.database= # Target database to operate on, auto-detected by default. Can be alternatively set using the "databasePlatform" property.
-	spring.jpa.database-platform= # Name of the target database to operate on, auto-detected by default. Can be alternatively set using the "Database" enum.
-	spring.jpa.generate-ddl=false # Whether to initialize the schema on startup.
-	spring.jpa.hibernate.ddl-auto= # DDL mode. This is actually a shortcut for the "hibernate.hbm2ddl.auto" property. Defaults to "create-drop" when using an embedded database and no schema manager was detected. Otherwise, defaults to "none".
-	spring.jpa.hibernate.naming.implicit-strategy= # Fully qualified name of the implicit naming strategy.
-	spring.jpa.hibernate.naming.physical-strategy= # Fully qualified name of the physical naming strategy.
-	spring.jpa.hibernate.use-new-id-generator-mappings= # Whether to use Hibernate's newer IdentifierGenerator for AUTO, TABLE and SEQUENCE.
-	spring.jpa.mapping-resources= # Mapping resources (equivalent to "mapping-file" entries in persistence.xml).
-	spring.jpa.open-in-view=true # Register OpenEntityManagerInViewInterceptor. Binds a JPA EntityManager to the thread for the entire processing of the request.
-	spring.jpa.properties.*= # Additional native properties to set on the JPA provider.
-	spring.jpa.show-sql=false # Whether to enable logging of SQL statements.
-
-	# JTA ({spring-boot-autoconfigure-module-code}/transaction/jta/JtaAutoConfiguration.java[JtaAutoConfiguration])
-	spring.jta.enabled=true # Whether to enable JTA support.
-	spring.jta.log-dir= # Transaction logs directory.
-	spring.jta.transaction-manager-id= # Transaction manager unique identifier.
-
-	# ATOMIKOS ({spring-boot-module-code}/jta/atomikos/AtomikosProperties.java[AtomikosProperties])
-	spring.jta.atomikos.connectionfactory.borrow-connection-timeout=30 # Timeout, in seconds, for borrowing connections from the pool.
-	spring.jta.atomikos.connectionfactory.ignore-session-transacted-flag=true # Whether to ignore the transacted flag when creating session.
-	spring.jta.atomikos.connectionfactory.local-transaction-mode=false # Whether local transactions are desired.
-	spring.jta.atomikos.connectionfactory.maintenance-interval=60 # Time, in seconds, between runs of the pool's maintenance thread.
-	spring.jta.atomikos.connectionfactory.max-idle-time=60 # Time, in seconds, after which connections are cleaned up from the pool.
-	spring.jta.atomikos.connectionfactory.max-lifetime=0 # Time, in seconds, that a connection can be pooled for before being destroyed. 0 denotes no limit.
-	spring.jta.atomikos.connectionfactory.max-pool-size=1 # Maximum size of the pool.
-	spring.jta.atomikos.connectionfactory.min-pool-size=1 # Minimum size of the pool.
-	spring.jta.atomikos.connectionfactory.reap-timeout=0 # Reap timeout, in seconds, for borrowed connections. 0 denotes no limit.
-	spring.jta.atomikos.connectionfactory.unique-resource-name=jmsConnectionFactory # Unique name used to identify the resource during recovery.
-	spring.jta.atomikos.connectionfactory.xa-connection-factory-class-name= # Vendor-specific implementation of XAConnectionFactory.
-	spring.jta.atomikos.connectionfactory.xa-properties= # Vendor-specific XA properties.
-	spring.jta.atomikos.datasource.borrow-connection-timeout=30 # Timeout, in seconds, for borrowing connections from the pool.
-	spring.jta.atomikos.datasource.concurrent-connection-validation=true # Whether to use concurrent connection validation.
-	spring.jta.atomikos.datasource.default-isolation-level= # Default isolation level of connections provided by the pool.
-	spring.jta.atomikos.datasource.login-timeout=0 # Timeout, in seconds, for establishing a database connection.
-	spring.jta.atomikos.datasource.maintenance-interval=60 # Time, in seconds, between runs of the pool's maintenance thread.
-	spring.jta.atomikos.datasource.max-idle-time=60 # Time, in seconds, after which connections are cleaned up from the pool.
-	spring.jta.atomikos.datasource.max-lifetime=0 # Time, in seconds, that a connection can be pooled for before being destroyed. 0 denotes no limit.
-	spring.jta.atomikos.datasource.max-pool-size=1 # Maximum size of the pool.
-	spring.jta.atomikos.datasource.min-pool-size=1 # Minimum size of the pool.
-	spring.jta.atomikos.datasource.reap-timeout=0 # Reap timeout, in seconds, for borrowed connections. 0 denotes no limit.
-	spring.jta.atomikos.datasource.test-query= # SQL query or statement used to validate a connection before returning it.
-	spring.jta.atomikos.datasource.unique-resource-name=dataSource # Unique name used to identify the resource during recovery.
-	spring.jta.atomikos.datasource.xa-data-source-class-name= # Vendor-specific implementation of XAConnectionFactory.
-	spring.jta.atomikos.datasource.xa-properties= # Vendor-specific XA properties.
-	spring.jta.atomikos.properties.allow-sub-transactions=true # Specify whether sub-transactions are allowed.
-	spring.jta.atomikos.properties.checkpoint-interval=500 # Interval between checkpoints, expressed as the number of log writes between two checkpoints.
-	spring.jta.atomikos.properties.default-jta-timeout=10000ms # Default timeout for JTA transactions.
-	spring.jta.atomikos.properties.default-max-wait-time-on-shutdown=9223372036854775807 # How long should normal shutdown (no-force) wait for transactions to complete.
-	spring.jta.atomikos.properties.enable-logging=true # Whether to enable disk logging.
-	spring.jta.atomikos.properties.force-shutdown-on-vm-exit=false # Whether a VM shutdown should trigger forced shutdown of the transaction core.
-	spring.jta.atomikos.properties.log-base-dir= # Directory in which the log files should be stored.
-	spring.jta.atomikos.properties.log-base-name=tmlog # Transactions log file base name.
-	spring.jta.atomikos.properties.max-actives=50 # Maximum number of active transactions.
-	spring.jta.atomikos.properties.max-timeout=300000ms # Maximum timeout that can be allowed for transactions.
-	spring.jta.atomikos.properties.recovery.delay=10000ms # Delay between two recovery scans.
-	spring.jta.atomikos.properties.recovery.forget-orphaned-log-entries-delay=86400000ms # Delay after which recovery can cleanup pending ('orphaned') log entries.
-	spring.jta.atomikos.properties.recovery.max-retries=5 # Number of retry attempts to commit the transaction before throwing an exception.
-	spring.jta.atomikos.properties.recovery.retry-interval=10000ms # Delay between retry attempts.
-	spring.jta.atomikos.properties.serial-jta-transactions=true # Whether sub-transactions should be joined when possible.
-	spring.jta.atomikos.properties.service= # Transaction manager implementation that should be started.
-	spring.jta.atomikos.properties.threaded-two-phase-commit=false # Whether to use different (and concurrent) threads for two-phase commit on the participating resources.
-	spring.jta.atomikos.properties.transaction-manager-unique-name= # The transaction manager's unique name.
-
-	# BITRONIX
-	spring.jta.bitronix.connectionfactory.acquire-increment=1 # Number of connections to create when growing the pool.
-	spring.jta.bitronix.connectionfactory.acquisition-interval=1 # Time, in seconds, to wait before trying to acquire a connection again after an invalid connection was acquired.
-	spring.jta.bitronix.connectionfactory.acquisition-timeout=30 # Timeout, in seconds, for acquiring connections from the pool.
-	spring.jta.bitronix.connectionfactory.allow-local-transactions=false # Whether the transaction manager should allow mixing XA and non-XA transactions.
-	spring.jta.bitronix.connectionfactory.apply-transaction-timeout=false # Whether the transaction timeout should be set on the XAResource when it is enlisted.
-	spring.jta.bitronix.connectionfactory.automatic-enlisting-enabled=true # Whether resources should be enlisted and delisted automatically.
-	spring.jta.bitronix.connectionfactory.cache-producers-consumers=true # Whether producers and consumers should be cached.
-	spring.jta.bitronix.connectionfactory.class-name= # Underlying implementation class name of the XA resource.
-	spring.jta.bitronix.connectionfactory.defer-connection-release=true # Whether the provider can run many transactions on the same connection and supports transaction interleaving.
-	spring.jta.bitronix.connectionfactory.disabled=false # Whether this resource is disabled, meaning it's temporarily forbidden to acquire a connection from its pool.
-	spring.jta.bitronix.connectionfactory.driver-properties= # Properties that should be set on the underlying implementation.
-	spring.jta.bitronix.connectionfactory.ignore-recovery-failures=false # Whether recovery failures should be ignored.
-	spring.jta.bitronix.connectionfactory.max-idle-time=60 # Time, in seconds, after which connections are cleaned up from the pool.
-	spring.jta.bitronix.connectionfactory.max-pool-size=0 # Maximum size of the pool. 0 denotes no limit.
-	spring.jta.bitronix.connectionfactory.min-pool-size=0 # Minimum size of the pool.
-	spring.jta.bitronix.connectionfactory.password= # Password to use to connect to the JMS provider.
-	spring.jta.bitronix.connectionfactory.share-transaction-connections=false #  Whether connections in the ACCESSIBLE state can be shared within the context of a transaction.
-	spring.jta.bitronix.connectionfactory.test-connections=false # Whether connections should be tested when acquired from the pool.
-	spring.jta.bitronix.connectionfactory.two-pc-ordering-position=1 # Position that this resource should take during two-phase commit (always first is Integer.MIN_VALUE, always last is Integer.MAX_VALUE).
-	spring.jta.bitronix.connectionfactory.unique-name=jmsConnectionFactory # Unique name used to identify the resource during recovery.
-	spring.jta.bitronix.connectionfactory.use-tm-join=true # Whether TMJOIN should be used when starting XAResources.
-	spring.jta.bitronix.connectionfactory.user= # User to use to connect to the JMS provider.
-	spring.jta.bitronix.datasource.acquire-increment=1 # Number of connections to create when growing the pool.
-	spring.jta.bitronix.datasource.acquisition-interval=1 # Time, in seconds, to wait before trying to acquire a connection again after an invalid connection was acquired.
-	spring.jta.bitronix.datasource.acquisition-timeout=30 # Timeout, in seconds, for acquiring connections from the pool.
-	spring.jta.bitronix.datasource.allow-local-transactions=false # Whether the transaction manager should allow mixing XA and non-XA transactions.
-	spring.jta.bitronix.datasource.apply-transaction-timeout=false # Whether the transaction timeout should be set on the XAResource when it is enlisted.
-	spring.jta.bitronix.datasource.automatic-enlisting-enabled=true # Whether resources should be enlisted and delisted automatically.
-	spring.jta.bitronix.datasource.class-name= # Underlying implementation class name of the XA resource.
-	spring.jta.bitronix.datasource.cursor-holdability= # Default cursor holdability for connections.
-	spring.jta.bitronix.datasource.defer-connection-release=true # Whether the database can run many transactions on the same connection and supports transaction interleaving.
-	spring.jta.bitronix.datasource.disabled=false # Whether this resource is disabled, meaning it's temporarily forbidden to acquire a connection from its pool.
-	spring.jta.bitronix.datasource.driver-properties= # Properties that should be set on the underlying implementation.
-	spring.jta.bitronix.datasource.enable-jdbc4-connection-test=false # Whether Connection.isValid() is called when acquiring a connection from the pool.
-	spring.jta.bitronix.datasource.ignore-recovery-failures=false # Whether recovery failures should be ignored.
-	spring.jta.bitronix.datasource.isolation-level= # Default isolation level for connections.
-	spring.jta.bitronix.datasource.local-auto-commit= # Default auto-commit mode for local transactions.
-	spring.jta.bitronix.datasource.login-timeout= # Timeout, in seconds, for establishing a database connection.
-	spring.jta.bitronix.datasource.max-idle-time=60 # Time, in seconds, after which connections are cleaned up from the pool.
-	spring.jta.bitronix.datasource.max-pool-size=0 # Maximum size of the pool. 0 denotes no limit.
-	spring.jta.bitronix.datasource.min-pool-size=0 # Minimum size of the pool.
-	spring.jta.bitronix.datasource.prepared-statement-cache-size=0 # Target size of the prepared statement cache. 0 disables the cache.
-	spring.jta.bitronix.datasource.share-transaction-connections=false #  Whether connections in the ACCESSIBLE state can be shared within the context of a transaction.
-	spring.jta.bitronix.datasource.test-query= # SQL query or statement used to validate a connection before returning it.
-	spring.jta.bitronix.datasource.two-pc-ordering-position=1 # Position that this resource should take during two-phase commit (always first is Integer.MIN_VALUE, and always last is Integer.MAX_VALUE).
-	spring.jta.bitronix.datasource.unique-name=dataSource # Unique name used to identify the resource during recovery.
-	spring.jta.bitronix.datasource.use-tm-join=true # Whether TMJOIN should be used when starting XAResources.
-	spring.jta.bitronix.properties.allow-multiple-lrc=false # Whether to allow multiple LRC resources to be enlisted into the same transaction.
-	spring.jta.bitronix.properties.asynchronous2-pc=false # Whether to enable asynchronously execution of two phase commit.
-	spring.jta.bitronix.properties.background-recovery-interval-seconds=60 # Interval in seconds at which to run the recovery process in the background.
-	spring.jta.bitronix.properties.current-node-only-recovery=true # Whether to recover only the current node.
-	spring.jta.bitronix.properties.debug-zero-resource-transaction=false # Whether to log the creation and commit call stacks of transactions executed without a single enlisted resource.
-	spring.jta.bitronix.properties.default-transaction-timeout=60 # Default transaction timeout, in seconds.
-	spring.jta.bitronix.properties.disable-jmx=false # Whether to enable JMX support.
-	spring.jta.bitronix.properties.exception-analyzer= # Set the fully qualified name of the exception analyzer implementation to use.
-	spring.jta.bitronix.properties.filter-log-status=false # Whether to enable filtering of logs so that only mandatory logs are written.
-	spring.jta.bitronix.properties.force-batching-enabled=true #  Whether disk forces are batched.
-	spring.jta.bitronix.properties.forced-write-enabled=true # Whether logs are forced to disk.
-	spring.jta.bitronix.properties.graceful-shutdown-interval=60 # Maximum amount of seconds the TM waits for transactions to get done before aborting them at shutdown time.
-	spring.jta.bitronix.properties.jndi-transaction-synchronization-registry-name= # JNDI name of the TransactionSynchronizationRegistry.
-	spring.jta.bitronix.properties.jndi-user-transaction-name= # JNDI name of the UserTransaction.
-	spring.jta.bitronix.properties.journal=disk # Name of the journal. Can be 'disk', 'null', or a class name.
-	spring.jta.bitronix.properties.log-part1-filename=btm1.tlog # Name of the first fragment of the journal.
-	spring.jta.bitronix.properties.log-part2-filename=btm2.tlog # Name of the second fragment of the journal.
-	spring.jta.bitronix.properties.max-log-size-in-mb=2 # Maximum size in megabytes of the journal fragments.
-	spring.jta.bitronix.properties.resource-configuration-filename= # ResourceLoader configuration file name.
-	spring.jta.bitronix.properties.server-id= # ASCII ID that must uniquely identify this TM instance. Defaults to the machine's IP address.
-	spring.jta.bitronix.properties.skip-corrupted-logs=false # Skip corrupted transactions log entries.
-	spring.jta.bitronix.properties.warn-about-zero-resource-transaction=true # Whether to log a warning for transactions executed without a single enlisted resource.
-
-	# EMBEDDED MONGODB ({spring-boot-autoconfigure-module-code}/mongo/embedded/EmbeddedMongoProperties.java[EmbeddedMongoProperties])
-	spring.mongodb.embedded.features=sync_delay # Comma-separated list of features to enable.
-	spring.mongodb.embedded.storage.database-dir= # Directory used for data storage.
-	spring.mongodb.embedded.storage.oplog-size= # Maximum size of the oplog.
-	spring.mongodb.embedded.storage.repl-set-name= # Name of the replica set.
-	spring.mongodb.embedded.version=3.5.5 # Version of Mongo to use.
-
-	# REDIS ({spring-boot-autoconfigure-module-code}/data/redis/RedisProperties.java[RedisProperties])
-	spring.redis.cluster.max-redirects= # Maximum number of redirects to follow when executing commands across the cluster.
-	spring.redis.cluster.nodes= # Comma-separated list of "host:port" pairs to bootstrap from.
-	spring.redis.database=0 # Database index used by the connection factory.
-	spring.redis.url= # Connection URL. Overrides host, port, and password. User is ignored. Example: redis://user:password@example.com:6379
-	spring.redis.host=localhost # Redis server host.
-	spring.redis.jedis.pool.max-active=8 # Maximum number of connections that can be allocated by the pool at a given time. Use a negative value for no limit.
-	spring.redis.jedis.pool.max-idle=8 # Maximum number of "idle" connections in the pool. Use a negative value to indicate an unlimited number of idle connections.
-	spring.redis.jedis.pool.max-wait=-1ms # Maximum amount of time a connection allocation should block before throwing an exception when the pool is exhausted. Use a negative value to block indefinitely.
-	spring.redis.jedis.pool.min-idle=0 # Target for the minimum number of idle connections to maintain in the pool. This setting only has an effect if it is positive.
-	spring.redis.lettuce.pool.max-active=8 # Maximum number of connections that can be allocated by the pool at a given time. Use a negative value for no limit.
-	spring.redis.lettuce.pool.max-idle=8 # Maximum number of "idle" connections in the pool. Use a negative value to indicate an unlimited number of idle connections.
-	spring.redis.lettuce.pool.max-wait=-1ms # Maximum amount of time a connection allocation should block before throwing an exception when the pool is exhausted. Use a negative value to block indefinitely.
-	spring.redis.lettuce.pool.min-idle=0 # Target for the minimum number of idle connections to maintain in the pool. This setting only has an effect if it is positive.
-	spring.redis.lettuce.shutdown-timeout=100ms # Shutdown timeout.
-	spring.redis.password= # Login password of the redis server.
-	spring.redis.port=6379 # Redis server port.
-	spring.redis.sentinel.master= # Name of the Redis server.
-	spring.redis.sentinel.nodes= # Comma-separated list of "host:port" pairs.
-	spring.redis.ssl=false # Whether to enable SSL support.
-	spring.redis.timeout= # Connection timeout.
-
-	# TRANSACTION ({spring-boot-autoconfigure-module-code}/transaction/TransactionProperties.java[TransactionProperties])
-	spring.transaction.default-timeout= # Default transaction timeout. If a duration suffix is not specified, seconds will be used.
-	spring.transaction.rollback-on-commit-failure= # Whether to roll back on commit failures.
-
-
-
-	# ----------------------------------------
-	# INTEGRATION PROPERTIES
-	# ----------------------------------------
-
-	# ACTIVEMQ ({spring-boot-autoconfigure-module-code}/jms/activemq/ActiveMQProperties.java[ActiveMQProperties])
-	spring.activemq.broker-url= # URL of the ActiveMQ broker. Auto-generated by default.
-	spring.activemq.close-timeout=15s # Time to wait before considering a close complete.
-	spring.activemq.in-memory=true # Whether the default broker URL should be in memory. Ignored if an explicit broker has been specified.
-	spring.activemq.non-blocking-redelivery=false # Whether to stop message delivery before re-delivering messages from a rolled back transaction. This implies that message order is not preserved when this is enabled.
-	spring.activemq.password= # Login password of the broker.
-	spring.activemq.send-timeout=0ms # Time to wait on message sends for a response. Set it to 0 to wait forever.
-	spring.activemq.user= # Login user of the broker.
-	spring.activemq.packages.trust-all= # Whether to trust all packages.
-	spring.activemq.packages.trusted= # Comma-separated list of specific packages to trust (when not trusting all packages).
-	spring.activemq.pool.block-if-full=true # Whether to block when a connection is requested and the pool is full. Set it to false to throw a "JMSException" instead.
-	spring.activemq.pool.block-if-full-timeout=-1ms # Blocking period before throwing an exception if the pool is still full.
-	spring.activemq.pool.enabled=false # Whether a JmsPoolConnectionFactory should be created, instead of a regular ConnectionFactory.
-	spring.activemq.pool.idle-timeout=30s # Connection idle timeout.
-	spring.activemq.pool.max-connections=1 # Maximum number of pooled connections.
-	spring.activemq.pool.max-sessions-per-connection=500 # Maximum number of pooled sessions per connection in the pool.
-	spring.activemq.pool.time-between-expiration-check=-1ms # Time to sleep between runs of the idle connection eviction thread. When negative, no idle connection eviction thread runs.
-	spring.activemq.pool.use-anonymous-producers=true # Whether to use only one anonymous "MessageProducer" instance. Set it to false to create one "MessageProducer" every time one is required.
-
-	# ARTEMIS ({spring-boot-autoconfigure-module-code}/jms/artemis/ArtemisProperties.java[ArtemisProperties])
-	spring.artemis.embedded.cluster-password= # Cluster password. Randomly generated on startup by default.
-	spring.artemis.embedded.data-directory= # Journal file directory. Not necessary if persistence is turned off.
-	spring.artemis.embedded.enabled=true # Whether to enable embedded mode if the Artemis server APIs are available.
-	spring.artemis.embedded.persistent=false # Whether to enable persistent store.
-	spring.artemis.embedded.queues= # Comma-separated list of queues to create on startup.
-	spring.artemis.embedded.server-id= # Server ID. By default, an auto-incremented counter is used.
-	spring.artemis.embedded.topics= # Comma-separated list of topics to create on startup.
-	spring.artemis.host=localhost # Artemis broker host.
-	spring.artemis.mode= # Artemis deployment mode, auto-detected by default.
-	spring.artemis.password= # Login password of the broker.
-	spring.artemis.pool.block-if-full=true # Whether to block when a connection is requested and the pool is full. Set it to false to throw a "JMSException" instead.
-	spring.artemis.pool.block-if-full-timeout=-1ms # Blocking period before throwing an exception if the pool is still full.
-	spring.artemis.pool.enabled=false # Whether a JmsPoolConnectionFactory should be created, instead of a regular ConnectionFactory.
-	spring.artemis.pool.idle-timeout=30s # Connection idle timeout.
-	spring.artemis.pool.max-connections=1 # Maximum number of pooled connections.
-	spring.artemis.pool.max-sessions-per-connection=500 # Maximum number of pooled sessions per connection in the pool.
-	spring.artemis.pool.time-between-expiration-check=-1ms # Time to sleep between runs of the idle connection eviction thread. When negative, no idle connection eviction thread runs.
-	spring.artemis.pool.use-anonymous-producers=true # Whether to use only one anonymous "MessageProducer" instance. Set it to false to create one "MessageProducer" every time one is required.
-	spring.artemis.port=61616 # Artemis broker port.
-	spring.artemis.user= # Login user of the broker.
-
-	# SPRING BATCH ({spring-boot-autoconfigure-module-code}/batch/BatchProperties.java[BatchProperties])
-	spring.batch.initialize-schema=embedded # Database schema initialization mode.
-	spring.batch.job.enabled=true # Execute all Spring Batch jobs in the context on startup.
-	spring.batch.job.names= # Comma-separated list of job names to execute on startup (for instance, `job1,job2`). By default, all Jobs found in the context are executed.
-	spring.batch.schema=classpath:org/springframework/batch/core/schema-@@platform@@.sql # Path to the SQL file to use to initialize the database schema.
-	spring.batch.table-prefix= # Table prefix for all the batch meta-data tables.
-
-	# SPRING INTEGRATION ({spring-boot-autoconfigure-module-code}/integration/IntegrationProperties.java[IntegrationProperties])
-	spring.integration.jdbc.initialize-schema=embedded # Database schema initialization mode.
-	spring.integration.jdbc.schema=classpath:org/springframework/integration/jdbc/schema-@@platform@@.sql # Path to the SQL file to use to initialize the database schema.
-
-	# JMS ({spring-boot-autoconfigure-module-code}/jms/JmsProperties.java[JmsProperties])
-	spring.jms.cache.consumers=false # Whether to cache message consumers.
-	spring.jms.cache.enabled=true # Whether to cache sessions.
-	spring.jms.cache.producers=true # Whether to cache message producers.
-	spring.jms.cache.session-cache-size=1 # Size of the session cache (per JMS Session type).
-	spring.jms.jndi-name= # Connection factory JNDI name. When set, takes precedence to others connection factory auto-configurations.
-	spring.jms.listener.acknowledge-mode= # Acknowledge mode of the container. By default, the listener is transacted with automatic acknowledgment.
-	spring.jms.listener.auto-startup=true # Start the container automatically on startup.
-	spring.jms.listener.concurrency= # Minimum number of concurrent consumers.
-	spring.jms.listener.max-concurrency= # Maximum number of concurrent consumers.
-	spring.jms.pub-sub-domain=false # Whether the default destination type is topic.
-	spring.jms.template.default-destination= # Default destination to use on send and receive operations that do not have a destination parameter.
-	spring.jms.template.delivery-delay= # Delivery delay to use for send calls.
-	spring.jms.template.delivery-mode= # Delivery mode. Enables QoS (Quality of Service) when set.
-	spring.jms.template.priority= # Priority of a message when sending. Enables QoS (Quality of Service) when set.
-	spring.jms.template.qos-enabled= # Whether to enable explicit QoS (Quality of Service) when sending a message.
-	spring.jms.template.receive-timeout= # Timeout to use for receive calls.
-	spring.jms.template.time-to-live= # Time-to-live of a message when sending. Enables QoS (Quality of Service) when set.
-
-	# APACHE KAFKA ({spring-boot-autoconfigure-module-code}/kafka/KafkaProperties.java[KafkaProperties])
-	spring.kafka.admin.client-id= # ID to pass to the server when making requests. Used for server-side logging.
-	spring.kafka.admin.fail-fast=false # Whether to fail fast if the broker is not available on startup.
-	spring.kafka.admin.properties.*= # Additional admin-specific properties used to configure the client.
-	spring.kafka.admin.ssl.key-password= # Password of the private key in the key store file.
-	spring.kafka.admin.ssl.key-store-location= # Location of the key store file.
-	spring.kafka.admin.ssl.key-store-password= # Store password for the key store file.
-	spring.kafka.admin.ssl.key-store-type= # Type of the key store.
-	spring.kafka.admin.ssl.protocol= # SSL protocol to use.
-	spring.kafka.admin.ssl.trust-store-location= # Location of the trust store file.
-	spring.kafka.admin.ssl.trust-store-password= # Store password for the trust store file.
-	spring.kafka.admin.ssl.trust-store-type= # Type of the trust store.
-	spring.kafka.bootstrap-servers= # Comma-delimited list of host:port pairs to use for establishing the initial connections to the Kafka cluster. Applies to all components unless overridden.
-	spring.kafka.client-id= # ID to pass to the server when making requests. Used for server-side logging.
-	spring.kafka.consumer.auto-commit-interval= # Frequency with which the consumer offsets are auto-committed to Kafka if 'enable.auto.commit' is set to true.
-	spring.kafka.consumer.auto-offset-reset= # What to do when there is no initial offset in Kafka or if the current offset no longer exists on the server.
-	spring.kafka.consumer.bootstrap-servers= # Comma-delimited list of host:port pairs to use for establishing the initial connections to the Kafka cluster. Overrides the global property, for consumers.
-	spring.kafka.consumer.client-id= # ID to pass to the server when making requests. Used for server-side logging.
-	spring.kafka.consumer.enable-auto-commit= # Whether the consumer's offset is periodically committed in the background.
-	spring.kafka.consumer.fetch-max-wait= # Maximum amount of time the server blocks before answering the fetch request if there isn't sufficient data to immediately satisfy the requirement given by "fetch-min-size".
-	spring.kafka.consumer.fetch-min-size= # Minimum amount of data the server should return for a fetch request.
-	spring.kafka.consumer.group-id= # Unique string that identifies the consumer group to which this consumer belongs.
-	spring.kafka.consumer.heartbeat-interval= # Expected time between heartbeats to the consumer coordinator.
-	spring.kafka.consumer.key-deserializer= # Deserializer class for keys.
-	spring.kafka.consumer.max-poll-records= # Maximum number of records returned in a single call to poll().
-	spring.kafka.consumer.properties.*= # Additional consumer-specific properties used to configure the client.
-	spring.kafka.consumer.ssl.key-password= # Password of the private key in the key store file.
-	spring.kafka.consumer.ssl.key-store-location= # Location of the key store file.
-	spring.kafka.consumer.ssl.key-store-password= # Store password for the key store file.
-	spring.kafka.consumer.ssl.key-store-type= # Type of the key store.
-	spring.kafka.consumer.ssl.protocol= # SSL protocol to use.
-	spring.kafka.consumer.ssl.trust-store-location= # Location of the trust store file.
-	spring.kafka.consumer.ssl.trust-store-password= # Store password for the trust store file.
-	spring.kafka.consumer.ssl.trust-store-type= # Type of the trust store.
-	spring.kafka.consumer.value-deserializer= # Deserializer class for values.
-	spring.kafka.jaas.control-flag=required # Control flag for login configuration.
-	spring.kafka.jaas.enabled=false # Whether to enable JAAS configuration.
-	spring.kafka.jaas.login-module=com.sun.security.auth.module.Krb5LoginModule # Login module.
-	spring.kafka.jaas.options= # Additional JAAS options.
-	spring.kafka.listener.ack-count= # Number of records between offset commits when ackMode is "COUNT" or "COUNT_TIME".
-	spring.kafka.listener.ack-mode= # Listener AckMode. See the spring-kafka documentation.
-	spring.kafka.listener.ack-time= # Time between offset commits when ackMode is "TIME" or "COUNT_TIME".
-	spring.kafka.listener.client-id= # Prefix for the listener's consumer client.id property.
-	spring.kafka.listener.concurrency= # Number of threads to run in the listener containers.
-	spring.kafka.listener.idle-event-interval= # Time between publishing idle consumer events (no data received).
-	spring.kafka.listener.log-container-config= # Whether to log the container configuration during initialization (INFO level).
-	spring.kafka.listener.monitor-interval= # Time between checks for non-responsive consumers. If a duration suffix is not specified, seconds will be used.
-	spring.kafka.listener.no-poll-threshold= # Multiplier applied to "pollTimeout" to determine if a consumer is non-responsive.
-	spring.kafka.listener.poll-timeout= # Timeout to use when polling the consumer.
-	spring.kafka.listener.type=single # Listener type.
-	spring.kafka.producer.acks= # Number of acknowledgments the producer requires the leader to have received before considering a request complete.
-	spring.kafka.producer.batch-size= # Default batch size.
-	spring.kafka.producer.bootstrap-servers= # Comma-delimited list of host:port pairs to use for establishing the initial connections to the Kafka cluster. Overrides the global property, for producers.
-	spring.kafka.producer.buffer-memory= # Total memory size the producer can use to buffer records waiting to be sent to the server.
-	spring.kafka.producer.client-id= # ID to pass to the server when making requests. Used for server-side logging.
-	spring.kafka.producer.compression-type= # Compression type for all data generated by the producer.
-	spring.kafka.producer.key-serializer= # Serializer class for keys.
-	spring.kafka.producer.properties.*= # Additional producer-specific properties used to configure the client.
-	spring.kafka.producer.retries= # When greater than zero, enables retrying of failed sends.
-	spring.kafka.producer.ssl.key-password= # Password of the private key in the key store file.
-	spring.kafka.producer.ssl.key-store-location= # Location of the key store file.
-	spring.kafka.producer.ssl.key-store-password= # Store password for the key store file.
-	spring.kafka.producer.ssl.key-store-type= # Type of the key store.
-	spring.kafka.producer.ssl.protocol= # SSL protocol to use.
-	spring.kafka.producer.ssl.trust-store-location= # Location of the trust store file.
-	spring.kafka.producer.ssl.trust-store-password= # Store password for the trust store file.
-	spring.kafka.producer.ssl.trust-store-type= # Type of the trust store.
-	spring.kafka.producer.transaction-id-prefix= # When non empty, enables transaction support for producer.
-	spring.kafka.producer.value-serializer= # Serializer class for values.
-	spring.kafka.properties.*= # Additional properties, common to producers and consumers, used to configure the client.
-	spring.kafka.ssl.key-password= # Password of the private key in the key store file.
-	spring.kafka.ssl.key-store-location= # Location of the key store file.
-	spring.kafka.ssl.key-store-password= # Store password for the key store file.
-	spring.kafka.ssl.key-store-type= # Type of the key store.
-	spring.kafka.ssl.protocol= # SSL protocol to use.
-	spring.kafka.ssl.trust-store-location= # Location of the trust store file.
-	spring.kafka.ssl.trust-store-password= # Store password for the trust store file.
-	spring.kafka.ssl.trust-store-type= # Type of the trust store.
-	spring.kafka.streams.application-id= # Kafka streams application.id property; default spring.application.name.
-	spring.kafka.streams.auto-startup=true # Whether or not to auto-start the streams factory bean.
-	spring.kafka.streams.bootstrap-servers= # Comma-delimited list of host:port pairs to use for establishing the initial connections to the Kafka cluster. Overrides the global property, for streams.
-	spring.kafka.streams.cache-max-size-buffering= # Maximum memory size to be used for buffering across all threads.
-	spring.kafka.streams.client-id= # ID to pass to the server when making requests. Used for server-side logging.
-	spring.kafka.streams.properties.*= # Additional Kafka properties used to configure the streams.
-	spring.kafka.streams.replication-factor= # The replication factor for change log topics and repartition topics created by the stream processing application.
-	spring.kafka.streams.ssl.key-password= # Password of the private key in the key store file.
-	spring.kafka.streams.ssl.key-store-location= # Location of the key store file.
-	spring.kafka.streams.ssl.key-store-password= # Store password for the key store file.
-	spring.kafka.streams.ssl.key-store-type= # Type of the key store.
-	spring.kafka.streams.ssl.protocol= # SSL protocol to use.
-	spring.kafka.streams.ssl.trust-store-location= # Location of the trust store file.
-	spring.kafka.streams.ssl.trust-store-password= # Store password for the trust store file.
-	spring.kafka.streams.ssl.trust-store-type= # Type of the trust store.
-	spring.kafka.streams.state-dir= # Directory location for the state store.
-	spring.kafka.template.default-topic= # Default topic to which messages are sent.
-
-	# RABBIT ({spring-boot-autoconfigure-module-code}/amqp/RabbitProperties.java[RabbitProperties])
-	spring.rabbitmq.addresses= # Comma-separated list of addresses to which the client should connect.
-	spring.rabbitmq.cache.channel.checkout-timeout= # Duration to wait to obtain a channel if the cache size has been reached.
-	spring.rabbitmq.cache.channel.size= # Number of channels to retain in the cache.
-	spring.rabbitmq.cache.connection.mode=channel # Connection factory cache mode.
-	spring.rabbitmq.cache.connection.size= # Number of connections to cache.
-	spring.rabbitmq.connection-timeout= # Connection timeout. Set it to zero to wait forever.
-	spring.rabbitmq.dynamic=true # Whether to create an AmqpAdmin bean.
-	spring.rabbitmq.host=localhost # RabbitMQ host.
-	spring.rabbitmq.listener.direct.acknowledge-mode= # Acknowledge mode of container.
-	spring.rabbitmq.listener.direct.auto-startup=true # Whether to start the container automatically on startup.
-	spring.rabbitmq.listener.direct.consumers-per-queue= # Number of consumers per queue.
-	spring.rabbitmq.listener.direct.default-requeue-rejected= # Whether rejected deliveries are re-queued by default.
-	spring.rabbitmq.listener.direct.idle-event-interval= # How often idle container events should be published.
-	spring.rabbitmq.listener.direct.missing-queues-fatal=false # Whether to fail if the queues declared by the container are not available on the broker.
-	spring.rabbitmq.listener.direct.prefetch= # Maximum number of unacknowledged messages that can be outstanding at each consumer.
-	spring.rabbitmq.listener.direct.retry.enabled=false # Whether publishing retries are enabled.
-	spring.rabbitmq.listener.direct.retry.initial-interval=1000ms # Duration between the first and second attempt to deliver a message.
-	spring.rabbitmq.listener.direct.retry.max-attempts=3 # Maximum number of attempts to deliver a message.
-	spring.rabbitmq.listener.direct.retry.max-interval=10000ms # Maximum duration between attempts.
-	spring.rabbitmq.listener.direct.retry.multiplier=1 # Multiplier to apply to the previous retry interval.
-	spring.rabbitmq.listener.direct.retry.stateless=true # Whether retries are stateless or stateful.
-	spring.rabbitmq.listener.simple.acknowledge-mode= # Acknowledge mode of container.
-	spring.rabbitmq.listener.simple.auto-startup=true # Whether to start the container automatically on startup.
-	spring.rabbitmq.listener.simple.concurrency= # Minimum number of listener invoker threads.
-	spring.rabbitmq.listener.simple.default-requeue-rejected= # Whether rejected deliveries are re-queued by default.
-	spring.rabbitmq.listener.simple.idle-event-interval= # How often idle container events should be published.
-	spring.rabbitmq.listener.simple.max-concurrency= # Maximum number of listener invoker threads.
-	spring.rabbitmq.listener.simple.missing-queues-fatal=true # Whether to fail if the queues declared by the container are not available on the broker and/or whether to stop the container if one or more queues are deleted at runtime.
-	spring.rabbitmq.listener.simple.prefetch= # Maximum number of unacknowledged messages that can be outstanding at each consumer.
-	spring.rabbitmq.listener.simple.retry.enabled=false # Whether publishing retries are enabled.
-	spring.rabbitmq.listener.simple.retry.initial-interval=1000ms # Duration between the first and second attempt to deliver a message.
-	spring.rabbitmq.listener.simple.retry.max-attempts=3 # Maximum number of attempts to deliver a message.
-	spring.rabbitmq.listener.simple.retry.max-interval=10000ms # Maximum duration between attempts.
-	spring.rabbitmq.listener.simple.retry.multiplier=1 # Multiplier to apply to the previous retry interval.
-	spring.rabbitmq.listener.simple.retry.stateless=true # Whether retries are stateless or stateful.
-	spring.rabbitmq.listener.simple.transaction-size= # Number of messages to be processed between acks when the acknowledge mode is AUTO. If larger than prefetch, prefetch will be increased to this value.
-	spring.rabbitmq.listener.type=simple # Listener container type.
-	spring.rabbitmq.password=guest # Login to authenticate against the broker.
-	spring.rabbitmq.port=5672 # RabbitMQ port.
-	spring.rabbitmq.publisher-confirms=false # Whether to enable publisher confirms.
-	spring.rabbitmq.publisher-returns=false # Whether to enable publisher returns.
-	spring.rabbitmq.requested-heartbeat= # Requested heartbeat timeout; zero for none. If a duration suffix is not specified, seconds will be used.
-	spring.rabbitmq.ssl.algorithm= # SSL algorithm to use. By default, configured by the Rabbit client library.
-	spring.rabbitmq.ssl.enabled=false # Whether to enable SSL support.
-	spring.rabbitmq.ssl.key-store= # Path to the key store that holds the SSL certificate.
-	spring.rabbitmq.ssl.key-store-password= # Password used to access the key store.
-	spring.rabbitmq.ssl.key-store-type=PKCS12 # Key store type.
-	spring.rabbitmq.ssl.trust-store= # Trust store that holds SSL certificates.
-	spring.rabbitmq.ssl.trust-store-password= # Password used to access the trust store.
-	spring.rabbitmq.ssl.trust-store-type=JKS # Trust store type.
-	spring.rabbitmq.ssl.validate-server-certificate=true # Whether to enable server side certificate validation.
-	spring.rabbitmq.ssl.verify-hostname=true # Whether to enable hostname verification.
-	spring.rabbitmq.template.default-receive-queue= # Name of the default queue to receive messages from when none is specified explicitly.
-	spring.rabbitmq.template.exchange= # Name of the default exchange to use for send operations.
-	spring.rabbitmq.template.mandatory= # Whether to enable mandatory messages.
-	spring.rabbitmq.template.receive-timeout= # Timeout for `receive()` operations.
-	spring.rabbitmq.template.reply-timeout= # Timeout for `sendAndReceive()` operations.
-	spring.rabbitmq.template.retry.enabled=false # Whether publishing retries are enabled.
-	spring.rabbitmq.template.retry.initial-interval=1000ms # Duration between the first and second attempt to deliver a message.
-	spring.rabbitmq.template.retry.max-attempts=3 # Maximum number of attempts to deliver a message.
-	spring.rabbitmq.template.retry.max-interval=10000ms # Maximum duration between attempts.
-	spring.rabbitmq.template.retry.multiplier=1 # Multiplier to apply to the previous retry interval.
-	spring.rabbitmq.template.routing-key= # Value of a default routing key to use for send operations.
-	spring.rabbitmq.username=guest # Login user to authenticate to the broker.
-	spring.rabbitmq.virtual-host= # Virtual host to use when connecting to the broker.
-
-
-	# ----------------------------------------
-	# ACTUATOR PROPERTIES
-	# ----------------------------------------
-
-	# MANAGEMENT HTTP SERVER ({spring-boot-actuator-autoconfigure-module-code}/web/server/ManagementServerProperties.java[ManagementServerProperties])
-	management.server.add-application-context-header=false # Add the "X-Application-Context" HTTP header in each response.
-	management.server.address= # Network address to which the management endpoints should bind. Requires a custom management.server.port.
-	management.server.port= # Management endpoint HTTP port (uses the same port as the application by default). Configure a different port to use management-specific SSL.
-	management.server.servlet.context-path= # Management endpoint context-path (for instance, `/management`). Requires a custom management.server.port.
-	management.server.ssl.ciphers= # Supported SSL ciphers.
-	management.server.ssl.client-auth= # Client authentication mode.
-	management.server.ssl.enabled=true # Whether to enable SSL support.
-	management.server.ssl.enabled-protocols= # Enabled SSL protocols.
-	management.server.ssl.key-alias= # Alias that identifies the key in the key store.
-	management.server.ssl.key-password= # Password used to access the key in the key store.
-	management.server.ssl.key-store= # Path to the key store that holds the SSL certificate (typically a jks file).
-	management.server.ssl.key-store-password= # Password used to access the key store.
-	management.server.ssl.key-store-provider= # Provider for the key store.
-	management.server.ssl.key-store-type= # Type of the key store.
-	management.server.ssl.protocol=TLS # SSL protocol to use.
-	management.server.ssl.trust-store= # Trust store that holds SSL certificates.
-	management.server.ssl.trust-store-password= # Password used to access the trust store.
-	management.server.ssl.trust-store-provider= # Provider for the trust store.
-	management.server.ssl.trust-store-type= # Type of the trust store.
-
-	# CLOUDFOUNDRY
-	management.cloudfoundry.enabled=true # Whether to enable extended Cloud Foundry actuator endpoints.
-	management.cloudfoundry.skip-ssl-validation=false # Whether to skip SSL verification for Cloud Foundry actuator endpoint security calls.
-
-	# ENDPOINTS GENERAL CONFIGURATION
-	management.endpoints.enabled-by-default= # Whether to enable or disable all endpoints by default.
-
-	# ENDPOINTS JMX CONFIGURATION ({spring-boot-actuator-autoconfigure-module-code}/endpoint/jmx/JmxEndpointProperties.java[JmxEndpointProperties])
-	management.endpoints.jmx.domain=org.springframework.boot # Endpoints JMX domain name. Fallback to 'spring.jmx.default-domain' if set.
-	management.endpoints.jmx.exposure.include=* # Endpoint IDs that should be included or '*' for all.
-	management.endpoints.jmx.exposure.exclude= # Endpoint IDs that should be excluded or '*' for all.
-	management.endpoints.jmx.static-names= # Additional static properties to append to all ObjectNames of MBeans representing Endpoints.
-
-	# ENDPOINTS WEB CONFIGURATION ({spring-boot-actuator-autoconfigure-module-code}/endpoint/web/WebEndpointProperties.java[WebEndpointProperties])
-	management.endpoints.web.exposure.include=health,info # Endpoint IDs that should be included or '*' for all.
-	management.endpoints.web.exposure.exclude= # Endpoint IDs that should be excluded or '*' for all.
-	management.endpoints.web.base-path=/actuator # Base path for Web endpoints. Relative to server.servlet.context-path or management.server.servlet.context-path if management.server.port is configured.
-	management.endpoints.web.path-mapping= # Mapping between endpoint IDs and the path that should expose them.
-
-	# ENDPOINTS CORS CONFIGURATION ({spring-boot-actuator-autoconfigure-module-code}/endpoint/web/CorsEndpointProperties.java[CorsEndpointProperties])
-	management.endpoints.web.cors.allow-credentials= # Whether credentials are supported. When not set, credentials are not supported.
-	management.endpoints.web.cors.allowed-headers= # Comma-separated list of headers to allow in a request. '*' allows all headers.
-	management.endpoints.web.cors.allowed-methods= # Comma-separated list of methods to allow. '*' allows all methods. When not set, defaults to GET.
-	management.endpoints.web.cors.allowed-origins= # Comma-separated list of origins to allow. '*' allows all origins. When not set, CORS support is disabled.
-	management.endpoints.web.cors.exposed-headers= # Comma-separated list of headers to include in a response.
-	management.endpoints.web.cors.max-age=1800s # How long the response from a pre-flight request can be cached by clients. If a duration suffix is not specified, seconds will be used.
-
-	# AUDIT EVENTS ENDPOINT ({spring-boot-actuator-module-code}/audit/AuditEventsEndpoint.java[AuditEventsEndpoint])
-	management.endpoint.auditevents.cache.time-to-live=0ms # Maximum time that a response can be cached.
-	management.endpoint.auditevents.enabled=true # Whether to enable the auditevents endpoint.
-
-	# BEANS ENDPOINT ({spring-boot-actuator-module-code}/beans/BeansEndpoint.java[BeansEndpoint])
-	management.endpoint.beans.cache.time-to-live=0ms # Maximum time that a response can be cached.
-	management.endpoint.beans.enabled=true # Whether to enable the beans endpoint.
-
-	# CACHES ENDPOINT ({spring-boot-actuator-module-code}/cache/CachesEndpoint.java[CachesEndpoint])
-	management.endpoint.caches.cache.time-to-live=0ms # Maximum time that a response can be cached.
-	management.endpoint.caches.enabled=true # Whether to enable the caches endpoint.
->>>>>>> 70e0a279
 
 == Core properties
 
