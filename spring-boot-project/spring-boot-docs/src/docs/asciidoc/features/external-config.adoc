--- conflicted
+++ resolved
@@ -732,12 +732,7 @@
 The conversion service will be applied to coerce the annotation's `String` value to the target type of a missing property.
 
 Referring to the previous example, if no properties are bound to `Security`, the `MyProperties` instance will contain a `null` value for `security`.
-<<<<<<< HEAD
-
-If you wish you return a non-null instance of `Security` even when no properties are bound to it, you can use an empty `@DefaultValue` annotation to do so:
-=======
 To make it contain a non-null instance of `Security` even when no properties are bound to it (when using Kotlin, this will require the `username` and `password` parameters of `Security` to be declared as nullable as they do not have default values), use an empty `@DefaultValue` annotation:
->>>>>>> 13edfba1
 
 include::code:nonnull/MyProperties[tag=*]
 
