--- conflicted
+++ resolved
@@ -61,11 +61,7 @@
 The latter can be set globally or specifically overridden only for streams.
 
 Several additional properties are available using dedicated properties; other arbitrary Kafka properties can be set using the `spring.kafka.streams.properties` namespace.
-<<<<<<< HEAD
-See also <<messaging.kafka.additional-properties>> for more information.
-=======
 See also <<messaging#messaging.kafka.additional-properties>> for more information.
->>>>>>> 58eabc8a
 
 To use the factory bean, wire `StreamsBuilder` into your `@Bean` as shown in the following example:
 
